--- conflicted
+++ resolved
@@ -99,11 +99,7 @@
         if (Renderer.Equals("PathTracer", StringComparison.OrdinalIgnoreCase))
         {
             if (AntiAliasing) tracer.SamplesPerSide = 4;
-<<<<<<< HEAD
-            var render = new PathTracer(scene.World, Color.Black, new Pcg(), 4, 8, 5);
-=======
             var render = new PathTracer(scene.World, Color.Black, new Pcg(), NumOfRays, MaxDepth, RussianRoulette);
->>>>>>> ecdd7891
             tracer.FireAllRays(render.Render);
         }
 
@@ -279,23 +275,6 @@
         var u2 = new Csg(u1, s3, CsgOperation.Union);
         var union = new Csg(u2, s4, CsgOperation.Union);
         
-<<<<<<< HEAD
-        //scene.AddShape(union);
-        /*
-        scene.AddShape(new Sphere(
-            transformation: Transformation.Translation(new Vec(2, 0, 1)),
-            material: red));*/
-        
-        scene.AddShape(new Cone(1, 2, 
-            Transformation.Translation(new Vec(1,0,0)),
-            material: blue)
-        );
-        scene.AddShape(new Sphere(
-            transformation: Transformation.Translation(new Vec(1, 0, 3)),
-            material: red)
-        );
-        
-=======
         scene.AddShape(new Box(
             transformation: Transformation.Scaling(new Vec(0.5f,0.5f,0.5f)) 
                             * Transformation.Translation(new Vec(0.7f, 3, 0)) 
@@ -305,7 +284,6 @@
         
 
         scene.AddShape(union);
->>>>>>> ecdd7891
         
         scene.AddShape(new Plane(
             transformation: Transformation.Scaling(new Vec(200,200,200)) * Transformation.Translation(new Vec(0f, 0, 0.4f)),
@@ -314,8 +292,6 @@
         scene.AddShape(new Plane(
             material: ground)
         );
-        
-   
         
         var image = new HdrImage(Width, Height);
         var tracer = new ImageTracer(image, Camera); 
@@ -330,11 +306,7 @@
         if (Renderer.Equals("PathTracer", StringComparison.OrdinalIgnoreCase))
         {
             if (AntiAliasing) tracer.SamplesPerSide = 4;
-<<<<<<< HEAD
-            var render = new PathTracer(scene, Color.Black, new Pcg(), 1, 2, 2);
-=======
             var render = new PathTracer(scene, Color.Black, new Pcg(), RaysPerPixel, 3, 1);
->>>>>>> ecdd7891
             tracer.FireAllRays(render.Render);
         }
         
