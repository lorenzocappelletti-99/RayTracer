﻿/*===========================================================
 |                     Raytracer Project                    
 |             Released under EUPL-1.2 License               
 |                       See LICENSE                        
 ===========================================================*/

using Trace;

namespace Myraytracer;

internal static class Program
{
    private static void Main(string[] args)
    {
        if (args.Length == 0 || args[0].Equals("help", StringComparison.OrdinalIgnoreCase))
        {
<<<<<<< HEAD
            if (args.Length == 0 || args[0].Equals("help", StringComparison.OrdinalIgnoreCase))
            {
                Console.WriteLine("Usage:");
                Console.WriteLine("  dotnet run demo    [options]   -> run demo");
                Console.WriteLine("  dotnet run pfm2png [options]   -> convert PFM to LDR");
                Console.WriteLine("  dotnet run help                -> show this message");
                return;
            }
            
            // Se non ci sono argomenti, o il primo è "demo", eseguo la demo scene→PFM
            if (args[0].Equals("demo", StringComparison.OrdinalIgnoreCase))
=======
            Console.WriteLine("Usage:");
            Console.WriteLine("  dotnet run demo    [options]   -> run demo");
            Console.WriteLine("  dotnet run pfm2png [options]   -> convert PFM to JPG");
            Console.WriteLine("  dotnet run help                -> show this message");
            return;
        }

        // Se non ci sono argomenti, o il primo è "demo", eseguo la demo scene→PFM
        if (args[0].Equals("demo", StringComparison.OrdinalIgnoreCase))
        {
            var parameters = new ParametersDemo();
            parameters.ParseCommandLine(args);
            RunDemoScene(parameters);
            return;
        }

        // Altrimenti provo a fare la conversione PFM→JPG con la classe Parameters
        if (args[0].Equals("pfm2jpg", StringComparison.OrdinalIgnoreCase))
        {
            try
>>>>>>> a4246c35
            {

                var parameters = new ParametersPfm2Jpg();
                parameters.ParseCommandLine(args);

<<<<<<< HEAD
            // Altrimenti provo a fare la conversione PFM→LDR con la classe Parameters
            if (args[0].Equals("pfm2ldr", StringComparison.OrdinalIgnoreCase))
            {
                try
                {
                    
                    var parameters = new ParametersPfm2Ldr();
                    parameters.ParseCommandLine(args);

                    Console.WriteLine($"PFM File: {parameters.InputPfmFileName}");
                    Console.WriteLine($"Factor: {parameters.Factor}");
                    Console.WriteLine($"Gamma: {parameters.Gamma}");
                    Console.WriteLine($"Output File: {parameters.OutputLdrFileName}");

                    using Stream fileStream = File.OpenRead(parameters.InputPfmFileName);
                    HdrImage.write_ldr_image(
                        fileStream,
                        parameters.OutputLdrFileName,
                        parameters.Gamma,
                        parameters.Factor
                    );

                    Console.WriteLine("Conversion completed successfully.");
                }
                catch (Exception ex)
                {
                    Console.WriteLine($"Error during conversion: {ex.Message}");
                }
=======
                Console.WriteLine($"PFM File: {parameters.InputPfmFileName}");
                Console.WriteLine($"Factor: {parameters.Factor}");
                Console.WriteLine($"Gamma: {parameters.Gamma}");
                Console.WriteLine($"Output File: {parameters.OutputJpgFileName}");

                using Stream fileStream = File.OpenRead(parameters.InputPfmFileName);
                HdrImage.write_ldr_image(
                    fileStream,
                    parameters.OutputJpgFileName,
                    parameters.Gamma,
                    parameters.Factor
                );

                Console.WriteLine("Conversion completed successfully.");
            }
            catch (Exception ex)
            {
                Console.WriteLine($"Error during conversion: {ex.Message}");
>>>>>>> a4246c35
            }
        }
    }

    /// <summary>
    /// Builds a demo scene of spheres and writes it to "myNewFile.pfm".
    /// </summary>
    private static void RunDemoScene(ParametersDemo parameters)
    {

        Console.WriteLine("Running demo scene and writing PFM file...");

        // Costruzione della scena
        var scene = new World();
            
        var yellowMaterial = new Material
        {
            Pigment = new UniformPigment(Color.Yellow)  
        };
        var checkeredMaterial = new Material
        {
            Pigment = new CheckeredPigment(Color.Green, Color.Purple)  
        };
            
        // Spheres at the corners (yellow)
        var corners = new[]
        {
            new Vec(+0.5f, +0.5f, +0.5f),
            new Vec(-0.5f, +0.5f, +0.5f),
            new Vec(-0.5f, -0.5f, +0.5f),
            new Vec(+0.5f, -0.5f, +0.5f),
            new Vec(+0.5f, +0.5f, -0.5f),
            new Vec(-0.5f, +0.5f, -0.5f),
            new Vec(-0.5f, -0.5f, -0.5f),
            new Vec(+0.5f, -0.5f, -0.5f),
        };
        foreach (var v in corners)
        {
            scene.AddShape(new Sphere(
                radius: 0.1f,
                transformation: Transformation.Translation(v),
                material: yellowMaterial));
        }

        // Two face-centers (checkered)
        scene.AddShape(new Sphere(
            radius: 0.1f,
            transformation: Transformation.Translation(new Vec(0, 0, -0.5f)),
            material: checkeredMaterial));
        scene.AddShape(new Sphere(
            radius: 0.1f,
            transformation: Transformation.Translation(new Vec(0, 0.5f,  0)),
            material: checkeredMaterial));

        // Observer e tracer: orbit attorno al centro
        var observer = new PerspectiveProjection(
            transform:
                Transformation.RotationZ(parameters.AngleDeg)
                * Transformation.Translation(new Vec(-1, 0, 0)));

        var image  = new HdrImage(parameters.Width, parameters.Height);
        var tracer = new ImageTracer(image, observer);
        tracer.FireAllRaysFlat(scene);

<<<<<<< HEAD
            using var inputStream = File.OpenRead(filePath);
            HdrImage.write_ldr_image(
                inputStream,
                parameters.OutputLdrFileName,
                1f,
                1f
            );
=======
        // --- OUTPUT PATHS DA PARAMETRI ---
        var pngPath = parameters.OutputPngFileName;
>>>>>>> a4246c35

        // 1) Crea le directory di destinazione se necessario
        var pngDir = Path.GetDirectoryName(pngPath);
        if (!string.IsNullOrEmpty(pngDir)) Directory.CreateDirectory(pngDir);

        using var pfmStream = new MemoryStream();
        image.WritePfm(pfmStream);
        pfmStream.Seek(0, SeekOrigin.Begin);

        HdrImage.write_ldr_image(
            pfmStream,
            pngPath
        );

        Console.WriteLine($"Generated PNG: {pngPath}");
    }

}<|MERGE_RESOLUTION|>--- conflicted
+++ resolved
@@ -14,19 +14,6 @@
     {
         if (args.Length == 0 || args[0].Equals("help", StringComparison.OrdinalIgnoreCase))
         {
-<<<<<<< HEAD
-            if (args.Length == 0 || args[0].Equals("help", StringComparison.OrdinalIgnoreCase))
-            {
-                Console.WriteLine("Usage:");
-                Console.WriteLine("  dotnet run demo    [options]   -> run demo");
-                Console.WriteLine("  dotnet run pfm2png [options]   -> convert PFM to LDR");
-                Console.WriteLine("  dotnet run help                -> show this message");
-                return;
-            }
-            
-            // Se non ci sono argomenti, o il primo è "demo", eseguo la demo scene→PFM
-            if (args[0].Equals("demo", StringComparison.OrdinalIgnoreCase))
-=======
             Console.WriteLine("Usage:");
             Console.WriteLine("  dotnet run demo    [options]   -> run demo");
             Console.WriteLine("  dotnet run pfm2png [options]   -> convert PFM to JPG");
@@ -47,42 +34,11 @@
         if (args[0].Equals("pfm2jpg", StringComparison.OrdinalIgnoreCase))
         {
             try
->>>>>>> a4246c35
             {
 
                 var parameters = new ParametersPfm2Jpg();
                 parameters.ParseCommandLine(args);
 
-<<<<<<< HEAD
-            // Altrimenti provo a fare la conversione PFM→LDR con la classe Parameters
-            if (args[0].Equals("pfm2ldr", StringComparison.OrdinalIgnoreCase))
-            {
-                try
-                {
-                    
-                    var parameters = new ParametersPfm2Ldr();
-                    parameters.ParseCommandLine(args);
-
-                    Console.WriteLine($"PFM File: {parameters.InputPfmFileName}");
-                    Console.WriteLine($"Factor: {parameters.Factor}");
-                    Console.WriteLine($"Gamma: {parameters.Gamma}");
-                    Console.WriteLine($"Output File: {parameters.OutputLdrFileName}");
-
-                    using Stream fileStream = File.OpenRead(parameters.InputPfmFileName);
-                    HdrImage.write_ldr_image(
-                        fileStream,
-                        parameters.OutputLdrFileName,
-                        parameters.Gamma,
-                        parameters.Factor
-                    );
-
-                    Console.WriteLine("Conversion completed successfully.");
-                }
-                catch (Exception ex)
-                {
-                    Console.WriteLine($"Error during conversion: {ex.Message}");
-                }
-=======
                 Console.WriteLine($"PFM File: {parameters.InputPfmFileName}");
                 Console.WriteLine($"Factor: {parameters.Factor}");
                 Console.WriteLine($"Gamma: {parameters.Gamma}");
@@ -101,7 +57,6 @@
             catch (Exception ex)
             {
                 Console.WriteLine($"Error during conversion: {ex.Message}");
->>>>>>> a4246c35
             }
         }
     }
@@ -166,18 +121,8 @@
         var tracer = new ImageTracer(image, observer);
         tracer.FireAllRaysFlat(scene);
 
-<<<<<<< HEAD
-            using var inputStream = File.OpenRead(filePath);
-            HdrImage.write_ldr_image(
-                inputStream,
-                parameters.OutputLdrFileName,
-                1f,
-                1f
-            );
-=======
         // --- OUTPUT PATHS DA PARAMETRI ---
         var pngPath = parameters.OutputPngFileName;
->>>>>>> a4246c35
 
         // 1) Crea le directory di destinazione se necessario
         var pngDir = Path.GetDirectoryName(pngPath);
