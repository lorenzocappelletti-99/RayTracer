--- conflicted
+++ resolved
@@ -4,38 +4,15 @@
  |                       See LICENSE                        
  ===========================================================*/
 
+using System.Reflection.Metadata;
 using Trace;
 
-namespace Myraytracer;
-
-internal static class Program
+namespace Myraytracer
 {
-    private static void Main(string[] args)
+    internal static class Program
     {
-        if (args.Length == 0 || args[0].Equals("help", StringComparison.OrdinalIgnoreCase))
+        private static void Main(string[] args)
         {
-<<<<<<< HEAD
-            Console.WriteLine("Usage:");
-            Console.WriteLine("  dotnet run demo    [options]   -> run demo");
-            Console.WriteLine("  dotnet run pfm2png [options]   -> convert PFM to JPG");
-            Console.WriteLine("  dotnet run help                -> show this message");
-            return;
-        }
-
-        // Se non ci sono argomenti, o il primo è "demo", eseguo la demo scene→PFM
-        if (args[0].Equals("demo", StringComparison.OrdinalIgnoreCase))
-        {
-            var parameters = new ParametersDemo();
-            parameters.ParseCommandLine(args);
-            RunDemoScene(parameters);
-            return;
-        }
-
-        // Altrimenti provo a fare la conversione PFM→JPG con la classe Parameters
-        if (args[0].Equals("pfm2jpg", StringComparison.OrdinalIgnoreCase))
-        {
-            try
-=======
             if (args.Length == 0 || args[0].Equals("help", StringComparison.OrdinalIgnoreCase))
             {
                 Console.WriteLine("Usage:");
@@ -47,32 +24,13 @@
             
             // Se non ci sono argomenti, o il primo è "demo", eseguo la demo scene→PFM
             if (args[0].Equals("demo", StringComparison.OrdinalIgnoreCase))
->>>>>>> 2eb67f6f
             {
+                var parameters = new ParametersDemo();
+                parameters.ParseCommandLine(args);
+                RunDemoScene(parameters);
+                return;
+            }
 
-                var parameters = new ParametersPfm2Jpg();
-                parameters.ParseCommandLine(args);
-
-<<<<<<< HEAD
-                Console.WriteLine($"PFM File: {parameters.InputPfmFileName}");
-                Console.WriteLine($"Factor: {parameters.Factor}");
-                Console.WriteLine($"Gamma: {parameters.Gamma}");
-                Console.WriteLine($"Output File: {parameters.OutputJpgFileName}");
-
-                using Stream fileStream = File.OpenRead(parameters.InputPfmFileName);
-                HdrImage.write_ldr_image(
-                    fileStream,
-                    parameters.OutputJpgFileName,
-                    parameters.Gamma,
-                    parameters.Factor
-                );
-
-                Console.WriteLine("Conversion completed successfully.");
-            }
-            catch (Exception ex)
-            {
-                Console.WriteLine($"Error during conversion: {ex.Message}");
-=======
             // Altrimenti provo a fare la conversione PFM→LDR con la classe Parameters
             if (args[0].Equals("pfm2ldr", StringComparison.OrdinalIgnoreCase))
             {
@@ -101,75 +59,48 @@
                 {
                     Console.WriteLine($"Error during conversion: {ex.Message}");
                 }
->>>>>>> 2eb67f6f
             }
         }
-    }
 
-    /// <summary>
-    /// Builds a demo scene of spheres and writes it to "myNewFile.pfm".
-    /// </summary>
-    private static void RunDemoScene(ParametersDemo parameters)
-    {
+        /// <summary>
+        /// Builds a demo scene of spheres and writes it to "myNewFile.pfm".
+        /// </summary>
+        private static void RunDemoScene(ParametersDemo parameters)
+        {
+            Console.WriteLine("Running demo scene and writing PFM file...");
 
-        Console.WriteLine("Running demo scene and writing PFM file...");
+            var scene = new World();
+            
+            scene.AddShape(new Sphere(0.1f, Transformation.Translation(new Vec(+0.5f, +0.5f, +0.5f))));
+            scene.AddShape(new Sphere(0.1f, Transformation.Translation(new Vec(-0.5f, +0.5f, +0.5f))));
+            scene.AddShape(new Sphere(0.1f, Transformation.Translation(new Vec(-0.5f, -0.5f, +0.5f))));
+            scene.AddShape(new Sphere(0.1f, Transformation.Translation(new Vec(+0.5f, -0.5f, +0.5f))));
+            scene.AddShape(new Sphere(0.1f, Transformation.Translation(new Vec(+0.5f, +0.5f, -0.5f))));
+            scene.AddShape(new Sphere(0.1f, Transformation.Translation(new Vec(-0.5f, +0.5f, -0.5f))));
+            scene.AddShape(new Sphere(0.1f, Transformation.Translation(new Vec(-0.5f, -0.5f, -0.5f))));
+            scene.AddShape(new Sphere(0.1f, Transformation.Translation(new Vec(+0.5f, -0.5f, -0.5f))));
+            scene.AddShape(new Sphere(0.1f, Transformation.Translation(new Vec(+0.0f, +0.0f, -0.5f))));
+            scene.AddShape(new Sphere(0.1f, Transformation.Translation(new Vec(+0.0f, +0.5f, +0.0f))));
 
-        // Costruzione della scena
-        var scene = new World();
+
+            // Observer e tracer
+            var observer = new PerspectiveProjection(
+                transform: Transformation.Translation(new Vec(-1, 0,0))*Transformation.RotationZ(parameters.AngleDeg));
             
-        var yellowMaterial = new Material
-        {
-            Pigment = new UniformPigment(Color.Yellow)  
-        };
-        var checkeredMaterial = new Material
-        {
-            Pigment = new CheckeredPigment(Color.Green, Color.Purple)  
-        };
+            var image  = new HdrImage(parameters.Width, parameters.Height);
+            var tracer = new ImageTracer(image, observer);
             
-        // Spheres at the corners (yellow)
-        var corners = new[]
-        {
-            new Vec(+0.5f, +0.5f, +0.5f),
-            new Vec(-0.5f, +0.5f, +0.5f),
-            new Vec(-0.5f, -0.5f, +0.5f),
-            new Vec(+0.5f, -0.5f, +0.5f),
-            new Vec(+0.5f, +0.5f, -0.5f),
-            new Vec(-0.5f, +0.5f, -0.5f),
-            new Vec(-0.5f, -0.5f, -0.5f),
-            new Vec(+0.5f, -0.5f, -0.5f),
-        };
-        foreach (var v in corners)
-        {
-            scene.AddShape(new Sphere(
-                radius: 0.1f,
-                transformation: Transformation.Translation(v),
-                material: yellowMaterial));
-        }
+            tracer.FireAllRays(scene);
 
-        // Two face-centers (checkered)
-        scene.AddShape(new Sphere(
-            radius: 0.1f,
-            transformation: Transformation.Translation(new Vec(0, 0, -0.5f)),
-            material: checkeredMaterial));
-        scene.AddShape(new Sphere(
-            radius: 0.1f,
-            transformation: Transformation.Translation(new Vec(0, 0.5f,  0)),
-            material: checkeredMaterial));
+            const string filePath = "Demo.pfm";
 
-        // Observer e tracer: orbit attorno al centro
-        var observer = new PerspectiveProjection(
-            transform:
-                Transformation.RotationZ(parameters.AngleDeg)
-                * Transformation.Translation(new Vec(-1, 0, 0)));
+            using (var outputStream = File.Create(filePath))
+            {
+                image.WritePfm(outputStream);
+            }
 
-        var image  = new HdrImage(parameters.Width, parameters.Height);
-        var tracer = new ImageTracer(image, observer);
-        tracer.FireAllRaysFlat(scene);
+            Console.WriteLine($"Demo scene written to {filePath}");
 
-<<<<<<< HEAD
-        // --- OUTPUT PATHS DA PARAMETRI ---
-        var pngPath = parameters.OutputPngFileName;
-=======
             using var inputStream = File.OpenRead(filePath);
             HdrImage.write_ldr_image(
                 inputStream,
@@ -177,22 +108,7 @@
                 1f,
                 1f
             );
->>>>>>> 2eb67f6f
 
-        // 1) Crea le directory di destinazione se necessario
-        var pngDir = Path.GetDirectoryName(pngPath);
-        if (!string.IsNullOrEmpty(pngDir)) Directory.CreateDirectory(pngDir);
-
-        using var pfmStream = new MemoryStream();
-        image.WritePfm(pfmStream);
-        pfmStream.Seek(0, SeekOrigin.Begin);
-
-        HdrImage.write_ldr_image(
-            pfmStream,
-            pngPath
-        );
-
-        Console.WriteLine($"Generated PNG: {pngPath}");
+        }
     }
-
 }