--- conflicted
+++ resolved
@@ -1,206 +1,136 @@
-<<<<<<< HEAD
-using System.Text;
-using System.IO;
-=======
->>>>>>> ff29acf4
-using Xunit.Abstractions;
-
-namespace Trace.Tests;
-
-
-public class HdrImageTests(ITestOutputHelper testOutputHelper)
-{
-<<<<<<< HEAD
-    private readonly ITestOutputHelper _testOutputHelper;
-
-    public HdrImageTests(ITestOutputHelper testOutputHelper)
-    {
-        _testOutputHelper = testOutputHelper;
-    }
-=======
-    private readonly ITestOutputHelper _testOutputHelper = testOutputHelper;
->>>>>>> ff29acf4
-
-    [Fact]
-    public void TestHdrImageConstruction()
-    {
-        var img = new HdrImage(7,4);
-        Assert.Equal(7, img.Width);
-        Assert.Equal(4, img.Height);
-        Assert.Equal(7*4, img.Pixels.Length);
-    }
-    
-    [Fact]
-    public void TestPixelBounds()
-    {
-        var img = new HdrImage(7,4);
-        Assert.True(img.valid_coordinates(0, 0), "invalid coordinates");
-        Assert.True(img.valid_coordinates(6, 3), "invalid coordinates");
-        Assert.False(img.valid_coordinates(0, -1), "Invalid coordinates (negative y)");
-        Assert.False(img.valid_coordinates(-1, 0), "Invalid coordinates (negative x)");
-        Assert.False(img.valid_coordinates(7, 0), "Invalid coordinates (x out of range)");
-        Assert.False(img.valid_coordinates(0, 4), "Invalid coordinates (y out of range)");
-
-         }
-    [Fact]
-    public void TestPixelOffset()
-    {
-        var img = new HdrImage(7,4);
-        Assert.True(img.pixel_offset(3, 2) == 17, "Pixel offset doesn't work properly.");
-        Assert.True(img.pixel_offset(6, 3) == 7 * 4 -1, "Pixel offset doesn't work properly.");
-
-    }
-
-    [Fact]
-    public void TestWritePfm()
-    {
-        var memoryStream = new MemoryStream();
-
-        var img = new HdrImage(3, 2);
-        
-        img.SetPixel(0, 0, new Color(1.0e1f, 2.0e1f, 3.0e1f));
-        img.SetPixel(1, 0, new Color(4.0e1f, 5.0e1f, 6.0e1f));
-        img.SetPixel(2, 0, new Color(7.0e1f, 8.0e1f, 9.0e1f));
-        img.SetPixel(0, 1, new Color(1.0e2f, 2.0e2f, 3.0e2f));
-        img.SetPixel(1, 1, new Color(4.0e2f, 5.0e2f, 6.0e2f));
-        img.SetPixel(2, 1, new Color(7.0e2f, 8.0e2f, 9.0e2f));
-
-        byte[] referenceBytes =
-        [
-            0x50, 0x46, 0x0A, 0x33, 0x20, 0x32, 0x0A, 0x2D, 0x31, 0x0A, 0x41, 0x20, 0x00, 0x00, 0x41, 0xA0,
-            0x00, 0x00, 0x41, 0xF0, 0x00, 0x00, 0x42, 0x20, 0x00, 0x00, 0x42, 0x48, 0x00, 0x00, 0x42, 0x70,
-            0x00, 0x00, 0x42, 0x8c, 0x00, 0x00, 0x42, 0xa0, 0x00, 0x00, 0x42, 0xb4, 0x00, 0x00, 0x42, 0xc8,
-            0x00, 0x00, 0x43, 0x48, 0x00, 0x00, 0x43, 0x96, 0x00, 0x00, 0x43, 0xc8, 0x00, 0x00, 0x43, 0xfa,
-            0x00, 0x00, 0x44, 0x16, 0x00, 0x00, 0x44, 0x2f, 0x00, 0x00, 0x44, 0x48, 0x00, 0x00, 0x44, 0x61,
-            0x00, 0x00,  
-            ];
-
-        using var buf = new MemoryStream();
-        img.WritePfm(buf, false); // Write PFM data to MemoryStream
-        var resultBytes = buf.ToArray(); // Get written data
-   
-        // Check if output matches referenceBytes
-        var isEqual = referenceBytes.SequenceEqual(resultBytes);
-        
-        Assert.True(resultBytes.SequenceEqual(referenceBytes));
-    }
-
-    /*
-    [Fact]
-    public void TestReadPfm_LE()
-    {
-        // 1. Ottieni il percorso della directory del progetto
-        var projectDir = Directory.GetParent(Directory.GetCurrentDirectory())?.Parent?.Parent?.FullName;
-        if (projectDir == null) throw new Exception("Project directory not found");
-    
-        // 2. Costruisci il percorso completo del file
-        var pfmFilePath = Path.Combine(projectDir, "reference_le.pfm");
-    
-        // 3. Verifica che il file esista
-        if (!File.Exists(pfmFilePath))
-        {
-            throw new FileNotFoundException($"PFM file not found at: {pfmFilePath}");
-        }
-
-        // 4. Leggi e verifica l'immagine
-        using var stream = File.OpenRead(pfmFilePath);
-        HdrImage image = HdrImage.ReadPfm(stream);
-
-        // 3. Verifica le dimensioni
-        Assert.Equal(3, image.Width);
-        Assert.Equal(2, image.Height);
-
-        /*
-        for (int j = 0; j<2; j++)
-            for (int i = 0; i < 3; i++)
-                _testOutputHelper.WriteLine($"pixel({i},{j}): {image.GetPixel(i,j)}");
-        */
-        
-        Assert.True(Color.are_close_colors(image.GetPixel(0, 0), new Color(1.0e1f, 2.0e1f, 3.0e1f)));
-        Assert.True(Color.are_close_colors(image.GetPixel(1, 0), new Color(4.0e1f, 5.0e1f, 6.0e1f)));
-        Assert.True(Color.are_close_colors(image.GetPixel(2, 0), new Color(7.0e1f, 8.0e1f, 9.0e1f)));
-        Assert.True(Color.are_close_colors(image.GetPixel(0, 1), new Color(1.0e2f, 2.0e2f, 3.0e2f)));
-        Assert.True(Color.are_close_colors(image.GetPixel(1, 1), new Color(4.0e2f, 5.0e2f, 6.0e2f)));
-        Assert.True(Color.are_close_colors(image.GetPixel(2, 1), new Color(7.0e2f, 8.0e2f, 9.0e2f)));
-    }
-    
-    [Fact]
-    public void TestReadPfm_BE()
-    {
-        // 1. Ottieni il percorso della directory del progetto
-        var projectDir = Directory.GetParent(Directory.GetCurrentDirectory())?.Parent?.Parent?.FullName;
-        if (projectDir == null) throw new Exception("Project directory not found");
-    
-        // 2. Costruisci il percorso completo del file
-        var pfmFilePath = Path.Combine(projectDir, "reference_be.pfm");
-    
-        // 3. Verifica che il file esista
-        if (!File.Exists(pfmFilePath))
-        {
-            throw new FileNotFoundException($"PFM file not found at: {pfmFilePath}");
-        }
-
-        // 4. Leggi e verifica l'immagine
-        using var stream = File.OpenRead(pfmFilePath);
-        HdrImage image = HdrImage.ReadPfm(stream);
-
-        // 5. Verifica le dimensioni
-        Assert.Equal(3, image.Width);
-        Assert.Equal(2, image.Height);
-<<<<<<< HEAD
-
-        // 5. Verifica i pixel
-        Assert.Equal(new Color(1.0f, 0.0f, 0.0f), image.GetPixel(0, 0)); // Top-left (rosso)
-        Assert.Equal(new Color(0.0f, 1.0f, 0.0f), image.GetPixel(1, 0)); // Top-right (verde)
-        Assert.Equal(new Color(0.0f, 0.0f, 1.0f), image.GetPixel(0, 1)); // Bottom-left (blu)
-        Assert.Equal(new Color(1.0f, 1.0f, 0.0f), image.GetPixel(1, 1)); // Bottom-right (giallo)
-    }
-    */
-    
-        /* $ xxd reference_be.pfm
-    00000000: 5046 0a33 2032 0a31 2e30 0a42 c800 0043  PF.3 2.1.0.B...C
-    00000010: 4800 0043 9600 0043 c800 0043 fa00 0044  H..C...C...C...D
-    00000020: 1600 0044 2f00 0044 4800 0044 6100 0041  ...D/..DH..Da..A
-    00000030: 2000 0041 a000 0041 f000 0042 2000 0042   ..A...A...B ..B
-    00000040: 4800 0042 7000 0042 8c00 0042 a000 0042  H..Bp..B...B...B
-    00000050: b400 00
-         */
-        /* $ xxd reference_le.pfm
-    00000000: 5046 0a33 2032 0a2d 312e 300a 0000 c842  PF.3 2.-1.0....B
-    00000010: 0000 4843 0000 9643 0000 c843 0000 fa43  ..HC...C...C...C
-    00000020: 0000 1644 0000 2f44 0000 4844 0000 6144  ...D../D..HD..aD
-    00000030: 0000 2041 0000 a041 0000 f041 0000 2042  .. A...A...A.. B
-    00000040: 0000 4842 0000 7042 0000 8c42 0000 a042  ..HB..pB...B...B
-    00000050: 0000 b442
-         */
-}
-=======
-    
-        // 6. Verifica i valori dei pixel (aggiusta questi valori in base al contenuto reale del tuo file BE)
-        Assert.True(Color.are_close_colors(image.GetPixel(0, 0), new Color(1.0e1f, 2.0e1f, 3.0e1f)));
-        Assert.True(Color.are_close_colors(image.GetPixel(1, 0), new Color(4.0e1f, 5.0e1f, 6.0e1f)));
-        Assert.True(Color.are_close_colors(image.GetPixel(2, 0), new Color(7.0e1f, 8.0e1f, 9.0e1f)));
-        Assert.True(Color.are_close_colors(image.GetPixel(0, 1), new Color(1.0e2f, 2.0e2f, 3.0e2f)));
-        Assert.True(Color.are_close_colors(image.GetPixel(1, 1), new Color(4.0e2f, 5.0e2f, 6.0e2f)));
-        Assert.True(Color.are_close_colors(image.GetPixel(2, 1), new Color(7.0e2f, 8.0e2f, 9.0e2f)));
-    }
-}
-
-
-/* $ xxd reference_be.pfm
-00000000: 5046 0a33 2032 0a31 2e30 0a42 c800 0043  PF.3 2.1.0.B...C
-00000010: 4800 0043 9600 0043 c800 0043 fa00 0044  H..C...C...C...D
-00000020: 1600 0044 2f00 0044 4800 0044 6100 0041  ...D/..DH..Da..A
-00000030: 2000 0041 a000 0041 f000 0042 2000 0042   ..A...A...B ..B
-00000040: 4800 0042 7000 0042 8c00 0042 a000 0042  H..Bp..B...B...B
-00000050: b400 00
- */
-/* $ xxd reference_le.pfm
-00000000: 5046 0a33 2032 0a2d 312e 300a 0000 c842  PF.3 2.-1.0....B
-00000010: 0000 4843 0000 9643 0000 c843 0000 fa43  ..HC...C...C...C
-00000020: 0000 1644 0000 2f44 0000 4844 0000 6144  ...D../D..HD..aD
-00000030: 0000 2041 0000 a041 0000 f041 0000 2042  .. A...A...A.. B
-00000040: 0000 4842 0000 7042 0000 8c42 0000 a042  ..HB..pB...B...B
-00000050: 0000 b442
- */
->>>>>>> ff29acf4
+using System.Text;
+
+namespace Trace.Tests;
+
+
+public class HdrImageTests
+{
+    [Fact]
+    public void TestHdrImageConstruction()
+    {
+        var img = new HdrImage(7,4);
+        Assert.Equal(7, img.Width);
+        Assert.Equal(4, img.Height);
+        Assert.Equal(7*4, img.Pixels.Length);
+    }
+    
+    [Fact]
+    public void TestPixelBounds()
+    {
+        var img = new HdrImage(7,4);
+        Assert.True(img.valid_coordinates(0, 0), "invalid coordinates");
+        Assert.True(img.valid_coordinates(6, 3), "invalid coordinates");
+        Assert.False(img.valid_coordinates(0, -1), "Invalid coordinates (negative y)");
+        Assert.False(img.valid_coordinates(-1, 0), "Invalid coordinates (negative x)");
+        Assert.False(img.valid_coordinates(7, 0), "Invalid coordinates (x out of range)");
+        Assert.False(img.valid_coordinates(0, 4), "Invalid coordinates (y out of range)");
+
+         }
+    [Fact]
+    public void TestPixelOffset()
+    {
+        var img = new HdrImage(7,4);
+        Assert.True(img.pixel_offset(3, 2) == 17, "Pixel offset doesn't work properly.");
+        Assert.True(img.pixel_offset(6, 3) == 7 * 4 -1, "Pixel offset doesn't work properly.");
+
+    }
+    
+    [Fact]
+    public void TestWritePfm()
+    {
+        var memoryStream = new MemoryStream();
+
+        var img = new HdrImage(3, 2);
+        
+        img.SetPixel(0, 0, new Color(1.0e1f, 2.0e1f, 3.0e1f));
+        img.SetPixel(1, 0, new Color(4.0e1f, 5.0e1f, 6.0e1f));
+        img.SetPixel(2, 0, new Color(7.0e1f, 8.0e1f, 9.0e1f));
+        img.SetPixel(0, 1, new Color(1.0e2f, 2.0e2f, 3.0e2f));
+        img.SetPixel(1, 1, new Color(4.0e2f, 5.0e2f, 6.0e2f));
+        img.SetPixel(2, 1, new Color(7.0e2f, 8.0e2f, 9.0e2f));
+
+        byte[] referenceBytes =
+        [
+            0x50, 0x46, 0x0A, 0x33, 0x20, 0x32, 0x0A, 0x2D, 0x31, 0x0A, 0x41, 0x20, 0x00, 0x00, 0x41, 0xA0,
+            0x00, 0x00, 0x41, 0xF0, 0x00, 0x00, 0x42, 0x20, 0x00, 0x00, 0x42, 0x48, 0x00, 0x00, 0x42, 0x70,
+            0x00, 0x00, 0x42, 0x8c, 0x00, 0x00, 0x42, 0xa0, 0x00, 0x00, 0x42, 0xb4, 0x00, 0x00, 0x42, 0xc8,
+            0x00, 0x00, 0x43, 0x48, 0x00, 0x00, 0x43, 0x96, 0x00, 0x00, 0x43, 0xc8, 0x00, 0x00, 0x43, 0xfa,
+            0x00, 0x00, 0x44, 0x16, 0x00, 0x00, 0x44, 0x2f, 0x00, 0x00, 0x44, 0x48, 0x00, 0x00, 0x44, 0x61,
+            0x00, 0x00,  
+        ];
+
+        using var buf = new MemoryStream();
+        img.WritePfm(buf, false); // Write PFM data to MemoryStream
+        var resultBytes = buf.ToArray(); // Get written data
+   
+        // Check if output matches referenceBytes
+        var isEqual = referenceBytes.SequenceEqual(resultBytes);
+        
+        Assert.True(resultBytes.SequenceEqual(referenceBytes));
+    }
+    
+    [Fact]
+    public void TestReadPfm()
+    {
+        // 1. Crea il file PFM in memoria
+        var header = Encoding.ASCII.GetBytes("PF\n2 2\n-1.0\n");
+
+        // Dati binari per un'immagine 2x2
+        var pixelData = new byte[]
+        {
+            // Prima riga (bottom)
+            0x3F, 0x80, 0x00, 0x00, // 1.0 (R)
+            0x00, 0x00, 0x00, 0x00, // 0.0 (G)
+            0x00, 0x00, 0x00, 0x00, // 0.0 (B)
+            0x00, 0x00, 0x00, 0x00, // 0.0 (R)
+            0x3F, 0x80, 0x00, 0x00, // 1.0 (G)
+            0x00, 0x00, 0x00, 0x00, // 0.0 (B)
+
+            // Seconda riga (top)
+            0x00, 0x00, 0x00, 0x00, // 0.0 (R)
+            0x00, 0x00, 0x00, 0x00, // 0.0 (G)
+            0x3F, 0x80, 0x00, 0x00, // 1.0 (B)
+            0x3F, 0x80, 0x00, 0x00, // 1.0 (R)
+            0x3F, 0x80, 0x00, 0x00, // 1.0 (G)
+            0x00, 0x00, 0x00, 0x00  // 0.0 (B)
+        };
+
+        // Combina header e dati binari
+        var pfmData = new byte[header.Length + pixelData.Length];
+        Buffer.BlockCopy(header, 0, pfmData, 0, header.Length);
+        Buffer.BlockCopy(pixelData, 0, pfmData, header.Length, pixelData.Length);
+
+        // 2. Crea uno stream dai dati binari
+        using var stream = new MemoryStream(pfmData);
+
+        // 3. Chiama la funzione ReadPfm
+        var image = HdrImage.ReadPfm(stream);
+
+        // 4. Verifica le dimensioni dell'immagine
+        Assert.Equal(2, image.Width);
+        Assert.Equal(2, image.Height);
+
+        // 5. Verifica i pixel
+        Assert.Equal(new Color(1.0f, 0.0f, 0.0f), image.GetPixel(0, 0)); // Top-left (rosso)
+        Assert.Equal(new Color(0.0f, 1.0f, 0.0f), image.GetPixel(1, 0)); // Top-right (verde)
+        Assert.Equal(new Color(0.0f, 0.0f, 1.0f), image.GetPixel(0, 1)); // Bottom-left (blu)
+        Assert.Equal(new Color(1.0f, 1.0f, 0.0f), image.GetPixel(1, 1)); // Bottom-right (giallo)
+    }
+    
+    /* $ xxd reference_be.pfm
+00000000: 5046 0a33 2032 0a31 2e30 0a42 c800 0043  PF.3 2.1.0.B...C
+00000010: 4800 0043 9600 0043 c800 0043 fa00 0044  H..C...C...C...D
+00000020: 1600 0044 2f00 0044 4800 0044 6100 0041  ...D/..DH..Da..A
+00000030: 2000 0041 a000 0041 f000 0042 2000 0042   ..A...A...B ..B
+00000040: 4800 0042 7000 0042 8c00 0042 a000 0042  H..Bp..B...B...B
+00000050: b400 00  
+     */
+    /* $ xxd reference_le.pfm
+00000000: 5046 0a33 2032 0a2d 312e 300a 0000 c842  PF.3 2.-1.0....B
+00000010: 0000 4843 0000 9643 0000 c843 0000 fa43  ..HC...C...C...C
+00000020: 0000 1644 0000 2f44 0000 4844 0000 6144  ...D../D..HD..aD
+00000030: 0000 2041 0000 a041 0000 f041 0000 2042  .. A...A...A.. B
+00000040: 0000 4842 0000 7042 0000 8c42 0000 a042  ..HB..pB...B...B
+00000050: 0000 b442  
+     */
+}