--- conflicted
+++ resolved
@@ -1,11 +1,4 @@
-<<<<<<< HEAD
-using System;
-using System.Collections.Generic;
-using System.IO;
-using System.Linq;
-=======
 using System.Globalization;
->>>>>>> 695a16ec
 using Xunit;
 
 namespace Trace;
@@ -24,11 +17,11 @@
 /// </summary>
 public class SourceLocation
 {
-    public string FileName;
+    public char FileName;
     public int LineNum;
     public int ColNum;
 
-    public SourceLocation(string fileName, int lineNum, int colNum)
+    public SourceLocation(char fileName, int lineNum, int colNum)
     {
         FileName = fileName;
         LineNum = lineNum;
@@ -164,29 +157,15 @@
 
 public class SymbolToken : Token
 {
-    public string Symbol;
-    
-    public SymbolToken(SourceLocation location, string symbol)
+    public char Symbol;
+    
+    public SymbolToken(SourceLocation location, char symbol)
     {
         Location = location;
         Symbol = symbol;
     }
 }
 
-<<<<<<< HEAD
-/// <summary>
-/// 
-/// </summary>
-public class GrammarError : Exception
-{
-    public SourceLocation Location;
-    public string Message;
-
-    public GrammarError(SourceLocation location, string message)
-    {
-        Location = location;
-        Message = message;
-=======
 
 public class GrammarError : Exception
 {
@@ -196,7 +175,6 @@
         : base(message)
     {
         Location = location;
->>>>>>> 695a16ec
     }
 }
 
@@ -210,39 +188,33 @@
 
     public int Tabulations;
     public SourceLocation SavedLocation;
-<<<<<<< HEAD
-    public string Savedstring;
-    
-    public Token SavedToken;
-=======
     public Token[]? SavedTokens;
     public char SavedChar;
->>>>>>> 695a16ec
-    
-
-    public InputStream(StreamReader stream, string fileName, Token token, int tabulations = 8)
+    
+
+    public InputStream(StreamReader stream, char fileName, int tabulations = 8)
     {
         Stream = stream;
         
         Location = new SourceLocation(fileName: fileName, lineNum: 1, colNum: 1);
 
-        Savedstring = "";
+        SavedChar = '\0';
         SavedLocation = Location;
         Tabulations = tabulations;
-        SavedToken = token;
-    }
-
-    public void UpdatePos(string ch)
+        /////////////////////////////////////
+    }
+
+    public void UpdatePos(char ch)
     {
         switch (ch)
         {
-            case "":
+            case '\0':
                 return;
-            case "\n":
+            case '\n':
                 Location.LineNum++;
-                Location.ColNum=1;
-                break;
-            case "\t":
+                Location.ColNum++;
+                break;
+            case '\t':
                 Location.ColNum+=Tabulations;
                 break;
             default:
@@ -251,19 +223,21 @@
         }
     }
 
-    public string ReadChar()
-    {
-        string ch;
-        
-        if (Savedstring != "")
-        {
-            ch = Savedstring;
-            Savedstring = "";
+    public char ReadChar()
+    {
+        char ch;
+        
+        if (SavedChar != '\0')
+        {
+            ch = SavedChar;
+            SavedChar = '\0';
         }
         else
         {
-            using var stream = Stream;
-            ch = stream.Read().ToString();
+            using (var stream = Stream)
+            {
+                ch = (char)stream.Read();
+            }
         }
         
         SavedLocation = Location;
@@ -272,23 +246,25 @@
         return ch;
     }
 
-    public void UnreadChar(string ch)
-    {
-        Assert.True(Savedstring == "");
-        Savedstring = ch;
+    public void UnreadChar(char ch)
+    {
+        Assert.True(SavedChar == '\0');
+        SavedChar = ch;
         Location = SavedLocation;
     }
 
     public void SkipWhitespacesAndComments()
     {
         var ch = ReadChar();
-        while (Whitespace.Contains(ch) || ch == "#")
-        {
-            if (ch != "#") continue;
-            while("\r\n".Contains(ch));
+        while (Whitespace.Contains(ch) || ch == '#')
+        {
+            if (ch != '#') continue;
+            while("\r\n\0".Contains(ch));
             ch = ReadChar();
-            if (ch == "") return;
-        }
+            if (ch == '\0') return;
+        }
+        
+        // Put non-whitespace char back
         UnreadChar(ch);
     }
 
@@ -299,23 +275,14 @@
         {
             var ch = ReadChar();
             
-            if (ch == "") break;
-            // if(ch == "") 
+            if (ch == '"') break;
+            // if(ch == '\0') 
             
             token += ch;
         }
         return new StringToken(tokenLocation, token);
     }
 
-<<<<<<< HEAD
-    public LiteralNumberToken ParseLiteralNumberToken(string firststring, SourceLocation tokenLocation)
-    {
-        var token = firststring;
-        while (true)
-        {
-            var ch = ReadChar();
-            if (!ch.All(char.IsDigit) || ch == "." || ch == "e" || ch == "E")
-=======
     public LiteralNumberToken ParseFloatToken(char firstChar, SourceLocation tokenLocation)
     {
         // Inizializziamo la stringa del token col primo carattere già letto
@@ -327,33 +294,10 @@
 
             // Se il carattere non è cifra, '.' o 'e'/'E', lo rimettiamo indietro e usciamo
             if (!(char.IsDigit(ch) || ch == '.' || ch == 'e' || ch == 'E'))
->>>>>>> 695a16ec
             {
                 UnreadChar(ch);
                 break;
             }
-<<<<<<< HEAD
-            token += ch;
-        }
-        try
-        {
-            var value = float.Parse(token); // or float.Parse(token) if you want single-precision
-            return new LiteralNumberToken(tokenLocation, value);
-        }
-        catch(FormatException)
-        {
-            throw new GrammarError(tokenLocation, $"'{token}' is an invalid floating-point number");
-        }
-    }
-
-    public Token ParseKeywordOrIdentifier(string firstChar, SourceLocation tokenLocation)
-    {
-        var token = firstChar;
-        while (true)
-        {
-            var ch = ReadChar();
-            if (ch.All(char.IsLetterOrDigit) || ch == "_")
-=======
 
             token += ch;
         }
@@ -384,41 +328,10 @@
 
             // Se il carattere non è lettera, cifra o underscore, lo rimetto indietro e interrompo
             if (!(char.IsLetterOrDigit(ch) || ch == '_'))
->>>>>>> 695a16ec
             {
                 UnreadChar(ch);
                 break;
             }
-<<<<<<< HEAD
-            token += ch;
-        }
-        if (KeywordMap.Keywords.TryGetValue(token, out var keywordEnum))
-        {
-            return new KeywordToken(tokenLocation, keywordEnum);
-        }
-        return new IdentifierToken(tokenLocation, token);
-
-    }
-
-    public Token ReadToken()
-    {
-        SkipWhitespacesAndComments();
-        var ch = ReadChar();
-        if (ch == "")
-        {
-            return new StopToken(location: Location);
-        }
-        
-        var tokenLocation = Location;
-
-        if (Symbols.Contains(ch))
-        {
-            return new SymbolToken(tokenLocation, ch);
-        }
-        if(ch == "'" )
-        {
-           return ParseStringToken(tokenLocation); 
-=======
 
             token += ch;
         }
@@ -431,7 +344,6 @@
         else
         {
             return new IdentifierToken(tokenLocation, token);
->>>>>>> 695a16ec
         }
     }
 }