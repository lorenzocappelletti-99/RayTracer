using Xunit;
using System.Text;
using System.Globalization;

namespace Trace;

public class HdrImage
{
    public int Width { get; set; }
    public int Height { get; set; }
    public Color[] Pixels { get; set; }
    
    // Constructor that initializes the image with a width and height
    public HdrImage(int width = 0, int height = 0)
    {
        Width = width;
        Height = height;
        Pixels = new Color[Width * Height];

        // Initialize all pixels to black
        for (var i = 0; i < Pixels.Length; i++)
        {
            Pixels[i] = new Color();
        }
    }
    
    /// <summary>
    /// Constructs an HdrImage type by reading it from a PFM, RGB file
    /// </summary>
    /// <param name="filePath"></param>
    public HdrImage(string filePath)
    {
        using var fileStream = File.OpenRead(filePath);  
        var tempImage = ReadPfm(fileStream);
        this.Width = tempImage.Width;
        this.Height = tempImage.Height;
        this.Pixels = tempImage.Pixels;
    }

    public bool valid_coordinates(int x, int y)
    {
        /*
        // Check if x is out of bounds
        if (x < 0 || x >= Width)
        {
            throw new ArgumentOutOfRangeException(nameof(x), "The x coordinate is out of bounds.");
        }
        // Check if y is out of bounds
        if (y < 0 || y >= Height)
        {
            throw new ArgumentOutOfRangeException(nameof(y), "The y coordinate is out of bounds.");
        } 
        */
        return x >= 0  && x < Width && y >= 0 && y < Height;
    }
    public int pixel_offset(int x, int y)
    {
        return y * Width + x;
    }    
    public Color GetPixel(int x, int y)
    {
        Assert.True(valid_coordinates(x, y));
        return Pixels[pixel_offset(x, y)];
    }

    public void SetPixel(int x, int y, Color newColor)
    {
        Assert.True(valid_coordinates(x, y));
        Pixels[pixel_offset(x,y)] = newColor;
    }
    
    
    private static void WriteFloat(Stream outputStream, float value, bool isLittleEndian = true)
    {
        var bytes = BitConverter.GetBytes(value);

        // If machine is little-endian and big-endian is needed, invert bytes
        if (BitConverter.IsLittleEndian != isLittleEndian) Array.Reverse(bytes);

        outputStream.Write(bytes, 0, bytes.Length);
    }

    public void SavePfm(Stream outputStream)
    {
        
    }

    /// <summary>
    /// Endianness must be bool. The method will convert it to float when printing on file. true -> Little endianness. 
    /// </summary>
    /// <param name="outputStream"></param>
    /// <param name="endianness"></param>
    public void WritePfm(Stream outputStream, bool endianness = true)
    {
        using var writer = new BinaryWriter(outputStream, Encoding.ASCII, leaveOpen: true);

        // Header
        writer.Write(Encoding.ASCII.GetBytes("PF\n")); // "PF" means an RGB image
        writer.Write(Encoding.ASCII.GetBytes($"{Width} {Height}\n"));

        float floatEndianness;
        if (endianness)
        {
            floatEndianness = -1.0f;
        }
        else
        {
            floatEndianness = 1.0f;
        }

        // watch out! here the .0 after the +-1 is written. Crucial detail.
        writer.Write(Encoding.ASCII.GetBytes($"{floatEndianness:0.0}\n"));

        // Pixels are written (bottom-to-up, left-to-right). Columns first, then lines.
        for (var y = Height - 1; y >= 0; y--)
        {
            for (var x = 0; x < Width; x++)
            {
                var color = this.GetPixel(x, y);
                WriteFloat(outputStream, color.R, endianness);
                WriteFloat(outputStream, color.G, endianness);
                WriteFloat(outputStream, color.B, endianness);
            }
        }
    }
/// <summary>
/// 
/// </summary>
/// <param name="inputStream"></param>
/// <returns></returns>
/// <exception cref="InvalidDataException"></exception>
<<<<<<< HEAD
    public HdrImage ReadPfm(Stream inputStream)
=======
    public static HdrImage ReadPfm(Stream inputStream)
    {
        // 1. Read and validate "PF" header
        byte[] line1Bytes = ReadLineBytes(inputStream);
        string line1 = Encoding.ASCII.GetString(line1Bytes).Trim();
        if (line1 != "PF")
            throw new InvalidDataException("Invalid PFM format: missing 'PF' in the first line.");

        // 2. Read width and height
        byte[] line2Bytes = ReadLineBytes(inputStream);
        string line2 = Encoding.ASCII.GetString(line2Bytes).Trim();
        string[] whParts = line2.Split(new[] { ' ' }, StringSplitOptions.RemoveEmptyEntries);
        if (whParts.Length != 2 ||
            !int.TryParse(whParts[0], NumberStyles.Integer, CultureInfo.InvariantCulture, out int width) ||
            !int.TryParse(whParts[1], NumberStyles.Integer, CultureInfo.InvariantCulture, out int height) ||
            width <= 0 || height <= 0)
            throw new InvalidDataException("Invalid PFM format: incorrect image dimensions.");

        // 3. Read endianness (-1.0 = little-endian, 1.0 = big-endian)
        byte[] line3Bytes = ReadLineBytes(inputStream);
        string line3 = Encoding.ASCII.GetString(line3Bytes).Trim();
        if (!float.TryParse(line3, NumberStyles.Float, CultureInfo.InvariantCulture, out float endianValue))
            throw new InvalidDataException("Invalid PFM format: malformed endianness value.");
        bool isLittleEndian = endianValue < 0;

        // 4. Verify data length
        long expectedBytes = 12L * width * height;
        if (inputStream.Length - inputStream.Position < expectedBytes)
            throw new InvalidDataException("Insufficient data in PFM file.");

        // 5. Create image and fill pixels
        HdrImage image = new HdrImage(width, height);
        using var reader = new BinaryReader(inputStream, Encoding.ASCII, leaveOpen: true);
        // PFM pixels are written bottom-to-top, convert to top-to-bottom
        for (int yPfm = 0; yPfm < height; yPfm++)
>>>>>>> 5e4c3853
        {
            // 1. Read and validate "PF" header
            var line1Bytes = ReadLineBytes(inputStream);
            var line1 = Encoding.ASCII.GetString(line1Bytes).Trim();
            if (line1 != "PF")
                throw new InvalidDataException("Invalid PFM format: missing 'PF' in the first line.");

            // 2. Read width and height
            byte[] line2Bytes = ReadLineBytes(inputStream);
            string line2 = Encoding.ASCII.GetString(line2Bytes).Trim();
            string[] whParts = line2.Split(new[] { ' ' }, StringSplitOptions.RemoveEmptyEntries);
            if (whParts.Length != 2 ||
                !int.TryParse(whParts[0], NumberStyles.Integer, CultureInfo.InvariantCulture, out int width) ||
                !int.TryParse(whParts[1], NumberStyles.Integer, CultureInfo.InvariantCulture, out int height) ||
                width <= 0 || height <= 0)
                throw new InvalidDataException("Invalid PFM format: incorrect image dimensions.");

            // 3. Read endianness (-1.0 = little-endian, 1.0 = big-endian)
            byte[] line3Bytes = ReadLineBytes(inputStream);
            string line3 = Encoding.ASCII.GetString(line3Bytes).Trim();
            if (!float.TryParse(line3, NumberStyles.Float, CultureInfo.InvariantCulture, out float endianValue))
                throw new InvalidDataException("Invalid PFM format: malformed endianness value.");
            bool isLittleEndian = endianValue < 0;

            // 4. Verify data length
            long expectedBytes = 12L * width * height;
            if (inputStream.Length - inputStream.Position < expectedBytes)
                throw new InvalidDataException("Insufficient data in PFM file.");

            // 5. Create image and fill pixels
            HdrImage image = new HdrImage(width, height);
            using var reader = new BinaryReader(inputStream, Encoding.ASCII, leaveOpen: true);
            // PFM pixels are written bottom-to-top, convert to top-to-bottom
            for (int yPfm = 0; yPfm < height; yPfm++)
            {
                int yHdr = height - 1 - yPfm; // Convert to HdrImage coordinates (top-to-bottom)
                for (int x = 0; x < width; x++)
                {
                    float r = ReadFloat(reader, isLittleEndian);
                    float g = ReadFloat(reader, isLittleEndian);
                    float b = ReadFloat(reader, isLittleEndian);
                    image.SetPixel(x, yHdr, new Color(r, g, b));
                }
            }

            return image;
        }

        // Helper to read a line of bytes from the stream
        byte[] ReadLineBytes(Stream stream)
        {
            List<byte> bytes = [];
            int b;
            while ((b = stream.ReadByte()) != -1 && b != '\n')
            {
                if (b != '\r') bytes.Add((byte)b); // Ignore '\r' in Windows-style line endings
            }

            return bytes.ToArray();
        }

        // Helper to read float with specified endianness
        float ReadFloat(BinaryReader reader, bool isLittleEndian)
        {
            var bytes = reader.ReadBytes(4);
            if (bytes.Length != 4) throw new EndOfStreamException("Unexpected end of stream while reading float.");
            if (BitConverter.IsLittleEndian != isLittleEndian) Array.Reverse(bytes);
            return BitConverter.ToSingle(bytes, 0);
        }
    }
<|MERGE_RESOLUTION|>--- conflicted
+++ resolved
@@ -105,11 +105,10 @@
         }
         else
         {
-            floatEndianness = 1.0f;
-        }
-
+            floatEndianness = 1.0f; }
+        writer.Write(Encoding.ASCII.GetBytes($"{floatEndianness:0.0}\n"));
         // watch out! here the .0 after the +-1 is written. Crucial detail.
-        writer.Write(Encoding.ASCII.GetBytes($"{floatEndianness:0.0}\n"));
+        
 
         // Pixels are written (bottom-to-up, left-to-right). Columns first, then lines.
         for (var y = Height - 1; y >= 0; y--)
@@ -129,9 +128,6 @@
 /// <param name="inputStream"></param>
 /// <returns></returns>
 /// <exception cref="InvalidDataException"></exception>
-<<<<<<< HEAD
-    public HdrImage ReadPfm(Stream inputStream)
-=======
     public static HdrImage ReadPfm(Stream inputStream)
     {
         // 1. Read and validate "PF" header
@@ -167,74 +163,38 @@
         using var reader = new BinaryReader(inputStream, Encoding.ASCII, leaveOpen: true);
         // PFM pixels are written bottom-to-top, convert to top-to-bottom
         for (int yPfm = 0; yPfm < height; yPfm++)
->>>>>>> 5e4c3853
-        {
-            // 1. Read and validate "PF" header
-            var line1Bytes = ReadLineBytes(inputStream);
-            var line1 = Encoding.ASCII.GetString(line1Bytes).Trim();
-            if (line1 != "PF")
-                throw new InvalidDataException("Invalid PFM format: missing 'PF' in the first line.");
-
-            // 2. Read width and height
-            byte[] line2Bytes = ReadLineBytes(inputStream);
-            string line2 = Encoding.ASCII.GetString(line2Bytes).Trim();
-            string[] whParts = line2.Split(new[] { ' ' }, StringSplitOptions.RemoveEmptyEntries);
-            if (whParts.Length != 2 ||
-                !int.TryParse(whParts[0], NumberStyles.Integer, CultureInfo.InvariantCulture, out int width) ||
-                !int.TryParse(whParts[1], NumberStyles.Integer, CultureInfo.InvariantCulture, out int height) ||
-                width <= 0 || height <= 0)
-                throw new InvalidDataException("Invalid PFM format: incorrect image dimensions.");
-
-            // 3. Read endianness (-1.0 = little-endian, 1.0 = big-endian)
-            byte[] line3Bytes = ReadLineBytes(inputStream);
-            string line3 = Encoding.ASCII.GetString(line3Bytes).Trim();
-            if (!float.TryParse(line3, NumberStyles.Float, CultureInfo.InvariantCulture, out float endianValue))
-                throw new InvalidDataException("Invalid PFM format: malformed endianness value.");
-            bool isLittleEndian = endianValue < 0;
-
-            // 4. Verify data length
-            long expectedBytes = 12L * width * height;
-            if (inputStream.Length - inputStream.Position < expectedBytes)
-                throw new InvalidDataException("Insufficient data in PFM file.");
-
-            // 5. Create image and fill pixels
-            HdrImage image = new HdrImage(width, height);
-            using var reader = new BinaryReader(inputStream, Encoding.ASCII, leaveOpen: true);
-            // PFM pixels are written bottom-to-top, convert to top-to-bottom
-            for (int yPfm = 0; yPfm < height; yPfm++)
+        {
+            int yHdr = height - 1 - yPfm;  // Convert to HdrImage coordinates (top-to-bottom)
+            for (int x = 0; x < width; x++)
             {
-                int yHdr = height - 1 - yPfm; // Convert to HdrImage coordinates (top-to-bottom)
-                for (int x = 0; x < width; x++)
-                {
-                    float r = ReadFloat(reader, isLittleEndian);
-                    float g = ReadFloat(reader, isLittleEndian);
-                    float b = ReadFloat(reader, isLittleEndian);
-                    image.SetPixel(x, yHdr, new Color(r, g, b));
-                }
+                float r = ReadFloat(reader, isLittleEndian);
+                float g = ReadFloat(reader, isLittleEndian);
+                float b = ReadFloat(reader, isLittleEndian);
+                image.SetPixel(x, yHdr, new Color(r, g, b));
             }
-
-            return image;
-        }
-
-        // Helper to read a line of bytes from the stream
-        byte[] ReadLineBytes(Stream stream)
-        {
-            List<byte> bytes = [];
-            int b;
-            while ((b = stream.ReadByte()) != -1 && b != '\n')
-            {
-                if (b != '\r') bytes.Add((byte)b); // Ignore '\r' in Windows-style line endings
-            }
-
-            return bytes.ToArray();
-        }
-
-        // Helper to read float with specified endianness
-        float ReadFloat(BinaryReader reader, bool isLittleEndian)
-        {
-            var bytes = reader.ReadBytes(4);
-            if (bytes.Length != 4) throw new EndOfStreamException("Unexpected end of stream while reading float.");
-            if (BitConverter.IsLittleEndian != isLittleEndian) Array.Reverse(bytes);
-            return BitConverter.ToSingle(bytes, 0);
-        }
-    }
+        }
+
+        return image;
+    }
+
+    // Helper to read a line of bytes from the stream
+    public static byte[] ReadLineBytes(Stream stream)
+    {
+        List<byte> bytes = [];
+        int b;
+        while ((b = stream.ReadByte()) != -1 && b != '\n')
+        {
+            if (b != '\r') bytes.Add((byte)b);  // Ignore '\r' in Windows-style line endings
+        }
+        return bytes.ToArray();
+    }
+
+    // Helper to read float with specified endianness
+    public static float ReadFloat(BinaryReader reader, bool isLittleEndian)
+    {
+        byte[] bytes = reader.ReadBytes(4);
+        if (bytes.Length != 4) throw new EndOfStreamException("Unexpected end of stream while reading float.");
+        if (BitConverter.IsLittleEndian != isLittleEndian) Array.Reverse(bytes);
+        return BitConverter.ToSingle(bytes, 0);
+    }
+}
