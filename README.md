# Raytracer

<<<<<<< HEAD
<<<<<<< Updated upstream
Raytracer 0.2.0 is a program that allows you to generate simple images and convert PFM-RGB image files to JPG or PNG format.
=======
Raytracer 1.0.0 is a program that allows you to generate simple images and convert PFM-RGB image files to JPG or PNG format.

---
>>>>>>> Stashed changes

## Requirements

- [.NET](https://dotnet.microsoft.com/en-us/) (Version 9.0)
=======
Raytracer 1.0.0 is a program that allows you to generate simple images and convert PFM-RGB image files to JPG or PNG format.

---

## Requirements

- [.NET](https://dotnet.microsoft.com/en-us/) (Version 9.0) (if you want to build the solution)
>>>>>>> f31f8d11
- Git (if cloning the repository)

---

## Installation

```bash
git clone [https://github.com/lorenzocappelletti-99/RayTracer](https://github.com/lorenzocappelletti-99/RayTracer)
````

If Git is not available, download the zipped directory directly from the repository page.

The project is compiled using .NET. If .NET is not available, download the precompiled executable from the repository and use the one compatible with your OS.

---

---

## Build Instructions

If you want to build the project from source, navigate to the project directory and run:

<<<<<<< HEAD
<<<<<<< Updated upstream
```dotnet build```
=======
```bash
dotnet build Myraytracer/Myraytracer.csproj
````

If you want to build the entire solution run:
```bash
dotnet build Myraytracer.sln
````
>>>>>>> f31f8d11

=======
```bash
dotnet build
````
>>>>>>> Stashed changes
## Usage

### Render Command

Run the renderer using the following command:

```dotnet run render [sceneFile] [options]```

### Options

| Option                    | Description                                  | Example                 | Default    |
| ------------------------- | -------------------------------------------- | ----------------------- | ---------- |
| `-w`, `--width`           | Image width (in pixels)                      | `--width 800`           | 1366       |
| `-h`, `--height`          | Image height (in pixels)                     | `--height 600`          | 768        |
| `-o`, `--output`          | Output filename (PNG or JPG)                 | `--output demo.png`     | demo.png   |
| `-A`, `--AntiAliasing`    | Enable/disable antialiasing (`true`/`false`) | `--AntiAliasing true`   | false      |
| `-R`, `--NumOfRays`       | Rays per pixel                               | `--NumOfRays 10`        | 3          |
| `-x`, `--RussianRoulette` | Russian roulette path limit                  | `--RussianRoulette 5`   | 1          |
| `-D`, `--MaxDepth`        | Maximum depth for ray reflection             | `--MaxDepth 4`          | 2          |
| `-r`, `--renderer`        | Rendering mode (`PathTracer`, `PointLight`)  | `--renderer PathTracer` | PathTracer |
<<<<<<< HEAD

#### Example Output

![demo](https://github.com/lorenzocappelletti-99/RayTracer/blob/master/Myraytracer/output/trying.png)  
*The image above was rendered using -A true, -R 10, `example.txt`.*

####  Scene Definition

Scenes are defined using plain text files (e.g., `.txt`) placed in the `input/` directory. These files describe the objects, materials, lighting, and camera parameters using a custom syntax.

The file `example.txt` included in this release demonstrates the full range of currently supported scene features and syntax.


### Demo Command

To generate a simple image, use the following command:

<<<<<<< Updated upstream
```dotnet run demo```

For different options and help with the demo command, run:
=======
```bash
dotnet run demo
````

List of all functionalities:

=======

#### Example Output

![demo](https://github.com/lorenzocappelletti-99/RayTracer/blob/master/Myraytracer/output/trying.png)  
*The image above was rendered using -A true, -R 10, `example.txt`.*

####  Scene Definition

Scenes are defined using plain text files (e.g., `.txt`) placed in the `input/` directory. These files describe the objects, materials, lighting, and camera parameters using a custom syntax.

The file `example.txt` included in this release demonstrates the full range of currently supported scene features and syntax.


### Demo Command

To generate a simple image, use the following command:

```bash
dotnet run demo
````

List of all functionalities:

>>>>>>> f31f8d11
| Option | Description | Example | Default |
| :---------- | :---------------------------------------- | :---------------------- | :--------- |
| `-c`, `--camera` | **Projection type** (`Perspective`/`Orthogonal`) | `--camera Perspective` | Perspective |
| `-a`, `--angle` | **Rotation angle Z** (degrees) | `--angle 45` | 0 |
| `-w`, `--width` | **Image width** | `--width 1920` | 1366 |
| `-h`, `--height` | **Image height** | `--height 1080` | 768 |
| `-o`, `--output` | **Output file name** (LDR) | `--output image.png` | demo.png |
| `-A`, `--AntiAliasing` | **Anti-aliasing enabled** | `--AntiAliasing true` | false |
| `-R`, `--RaysPerPixel` | **Rays per pixel** | `--RaysPerPixel 5` | 1 |
| `-r`, `--Renderer` | **Renderer type** | `--Renderer PointLight` | PathTracer |
<<<<<<< HEAD
>>>>>>> Stashed changes
=======
>>>>>>> f31f8d11

```dotnet run demo help```

## Converting PFM to JPG

To convert a PFM image to JPG, use the following command:

```dotnet run -- <inputfile>.pfm <a-factor> <gamma-factor> <outputfile>.jpg```

Example

## Animation

You can also create a simple animation by running the following script:

```./make_animation.sh```

## Contributing

Pull requests are welcome. For major changes, please open an issue first to discuss what you would like to change.

Please make sure to update tests as appropriate.

## Maintainers

- [Pietro Puppi](https://github.com/sedna42)
- [Lorenzo Cappelletti](https://github.com/lorenzocappelletti-99)

## License

Licensed under the EUPL-1.2.<|MERGE_RESOLUTION|>--- conflicted
+++ resolved
@@ -1,18 +1,5 @@
 # Raytracer
 
-<<<<<<< HEAD
-<<<<<<< Updated upstream
-Raytracer 0.2.0 is a program that allows you to generate simple images and convert PFM-RGB image files to JPG or PNG format.
-=======
-Raytracer 1.0.0 is a program that allows you to generate simple images and convert PFM-RGB image files to JPG or PNG format.
-
----
->>>>>>> Stashed changes
-
-## Requirements
-
-- [.NET](https://dotnet.microsoft.com/en-us/) (Version 9.0)
-=======
 Raytracer 1.0.0 is a program that allows you to generate simple images and convert PFM-RGB image files to JPG or PNG format.
 
 ---
@@ -20,7 +7,6 @@
 ## Requirements
 
 - [.NET](https://dotnet.microsoft.com/en-us/) (Version 9.0) (if you want to build the solution)
->>>>>>> f31f8d11
 - Git (if cloning the repository)
 
 ---
@@ -37,16 +23,10 @@
 
 ---
 
----
-
 ## Build Instructions
 
 If you want to build the project from source, navigate to the project directory and run:
 
-<<<<<<< HEAD
-<<<<<<< Updated upstream
-```dotnet build```
-=======
 ```bash
 dotnet build Myraytracer/Myraytracer.csproj
 ````
@@ -55,13 +35,7 @@
 ```bash
 dotnet build Myraytracer.sln
 ````
->>>>>>> f31f8d11
 
-=======
-```bash
-dotnet build
-````
->>>>>>> Stashed changes
 ## Usage
 
 ### Render Command
@@ -82,36 +56,6 @@
 | `-x`, `--RussianRoulette` | Russian roulette path limit                  | `--RussianRoulette 5`   | 1          |
 | `-D`, `--MaxDepth`        | Maximum depth for ray reflection             | `--MaxDepth 4`          | 2          |
 | `-r`, `--renderer`        | Rendering mode (`PathTracer`, `PointLight`)  | `--renderer PathTracer` | PathTracer |
-<<<<<<< HEAD
-
-#### Example Output
-
-![demo](https://github.com/lorenzocappelletti-99/RayTracer/blob/master/Myraytracer/output/trying.png)  
-*The image above was rendered using -A true, -R 10, `example.txt`.*
-
-####  Scene Definition
-
-Scenes are defined using plain text files (e.g., `.txt`) placed in the `input/` directory. These files describe the objects, materials, lighting, and camera parameters using a custom syntax.
-
-The file `example.txt` included in this release demonstrates the full range of currently supported scene features and syntax.
-
-
-### Demo Command
-
-To generate a simple image, use the following command:
-
-<<<<<<< Updated upstream
-```dotnet run demo```
-
-For different options and help with the demo command, run:
-=======
-```bash
-dotnet run demo
-````
-
-List of all functionalities:
-
-=======
 
 #### Example Output
 
@@ -135,7 +79,6 @@
 
 List of all functionalities:
 
->>>>>>> f31f8d11
 | Option | Description | Example | Default |
 | :---------- | :---------------------------------------- | :---------------------- | :--------- |
 | `-c`, `--camera` | **Projection type** (`Perspective`/`Orthogonal`) | `--camera Perspective` | Perspective |
@@ -146,26 +89,13 @@
 | `-A`, `--AntiAliasing` | **Anti-aliasing enabled** | `--AntiAliasing true` | false |
 | `-R`, `--RaysPerPixel` | **Rays per pixel** | `--RaysPerPixel 5` | 1 |
 | `-r`, `--Renderer` | **Renderer type** | `--Renderer PointLight` | PathTracer |
-<<<<<<< HEAD
->>>>>>> Stashed changes
-=======
->>>>>>> f31f8d11
 
-```dotnet run demo help```
 
 ## Converting PFM to JPG
 
 To convert a PFM image to JPG, use the following command:
 
 ```dotnet run -- <inputfile>.pfm <a-factor> <gamma-factor> <outputfile>.jpg```
-
-Example
-
-## Animation
-
-You can also create a simple animation by running the following script:
-
-```./make_animation.sh```
 
 ## Contributing
 
