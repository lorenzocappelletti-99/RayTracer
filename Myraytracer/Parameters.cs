--- conflicted
+++ resolved
@@ -89,11 +89,11 @@
                     var input = args[1].Trim();
                     if (input.Equals("PerspectiveProjection", StringComparison.OrdinalIgnoreCase))
                     {
-                        Camera = new PerspectiveProjection(transform: Transformation.Translation(new Vec(-1, 0,0)), aspectRatio:16f/9f);
-                    }
-                    else if (input.Equals("OrthogonalProjection", StringComparison.OrdinalIgnoreCase))
-                    {
-                        Camera = new OrthogonalProjection(transform: Transformation.Translation(new Vec(-1, 0,0)), aspectRatio:16f/9f);
+                        Camera = new PerspectiveProjection(transform: Transformation.Translation(new Vec(-1, 0,0)));
+                    }
+                    else if (input.Equals("OrthogonalProjection", StringComparison.OrdinalIgnoreCase))
+                    {
+                        Camera = new OrthogonalProjection(transform: Transformation.Translation(new Vec(-1, 0,0)));
                     }
                     else
                     {
@@ -119,19 +119,11 @@
                     var input = args[1].Trim();
                     if (input.Equals("PerspectiveProjection", StringComparison.OrdinalIgnoreCase))
                     {
-<<<<<<< HEAD
-                        Camera = new PerspectiveProjection(transform: Transformation.RotationX(value)*Transformation.Translation(new Vec(-1, 0,0)));
-                    }
-                    else if (input.Equals("OrthogonalProjection", StringComparison.OrdinalIgnoreCase))
-                    {
-                        Camera = new OrthogonalProjection(transform: Transformation.RotationX(value)*Transformation.Translation(new Vec(-1, 0,0)));
-=======
                         Camera = new PerspectiveProjection(transform: Transformation.RotationX(value) * Transformation.Translation(new Vec(-1, 0,0)));
                     }
                     else if (input.Equals("OrthogonalProjection", StringComparison.OrdinalIgnoreCase))
                     {
                         Camera = new OrthogonalProjection(transform: Transformation.RotationX(value) * Transformation.Translation(new Vec(-1, 0,0)));
->>>>>>> c823e882
                     }
                     else
                     {
@@ -193,11 +185,11 @@
                     var input = args[1];
                     if (input.Equals("PerspectiveProjection", StringComparison.OrdinalIgnoreCase))
                     {
-                        Camera = new PerspectiveProjection(transform: Transformation.RotationX(AngleDeg)*Transformation.Translation(new Vec(-1, 0,0)), aspectRatio: 16/9f );
-                    }
-                    else if (input.Equals("OrthogonalProjection", StringComparison.OrdinalIgnoreCase))
-                    {
-                        Camera = new OrthogonalProjection(transform: Transformation.RotationX(AngleDeg)*Transformation.Translation(new Vec(-1, 0,0)), aspectRatio: 16/9f );
+                        Camera = new PerspectiveProjection(transform: Transformation.Translation(new Vec(-1, 0,0))*Transformation.RotationX(AngleDeg), aspectRatio: 16/9f );
+                    }
+                    else if (input.Equals("OrthogonalProjection", StringComparison.OrdinalIgnoreCase))
+                    {
+                        Camera = new OrthogonalProjection(transform: Transformation.Translation(new Vec(-1, 0,0))*Transformation.RotationX(AngleDeg), aspectRatio: 16/9f);
                     }
                     else
                     {
