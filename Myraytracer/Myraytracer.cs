--- conflicted
+++ resolved
@@ -68,29 +68,24 @@
             var scene = new World();
             
             // Le tue 10 sfere traslate
-            scene.AddShape(new Sphere(0.1f, Transformation.Translation(new Vec(+0.5f, +0.5f, +0.5f))));
-            scene.AddShape(new Sphere(0.1f, Transformation.Translation(new Vec(-0.5f, +0.5f, +0.5f))));
-            scene.AddShape(new Sphere(0.1f, Transformation.Translation(new Vec(-0.5f, -0.5f, +0.5f))));
-            scene.AddShape(new Sphere(0.1f, Transformation.Translation(new Vec(+0.5f, -0.5f, +0.5f))));
-            scene.AddShape(new Sphere(0.1f, Transformation.Translation(new Vec(+0.5f, +0.5f, -0.5f))));
-            scene.AddShape(new Sphere(0.1f, Transformation.Translation(new Vec(-0.5f, +0.5f, -0.5f))));
-            scene.AddShape(new Sphere(0.1f, Transformation.Translation(new Vec(-0.5f, -0.5f, -0.5f))));
-            scene.AddShape(new Sphere(0.1f, Transformation.Translation(new Vec(+0.5f, -0.5f, -0.5f))));
-            scene.AddShape(new Sphere(0.1f, Transformation.Translation(new Vec(+0.0f, +0.0f, -0.5f))));
-            scene.AddShape(new Sphere(0.1f, Transformation.Translation(new Vec(+0.0f, +0.5f, +0.0f))));
-
+            scene.AddShape(new Sphere(Transformation.Translation(new Vec(+0.5f, +0.5f, +0.5f)), 0.1f));
+            scene.AddShape(new Sphere(Transformation.Translation(new Vec(-0.5f, +0.5f, +0.5f)), 0.1f));
+            scene.AddShape(new Sphere(Transformation.Translation(new Vec(-0.5f, -0.5f, +0.5f)), 0.1f));
+            scene.AddShape(new Sphere(Transformation.Translation(new Vec(+0.5f, -0.5f, +0.5f)), 0.1f));
+            scene.AddShape(new Sphere(Transformation.Translation(new Vec(+0.5f, +0.5f, -0.5f)), 0.1f));
+            scene.AddShape(new Sphere(Transformation.Translation(new Vec(-0.5f, +0.5f, -0.5f)), 0.1f));
+            scene.AddShape(new Sphere(Transformation.Translation(new Vec(-0.5f, -0.5f, -0.5f)), 0.1f));
+            scene.AddShape(new Sphere(Transformation.Translation(new Vec(+0.5f, -0.5f, -0.5f)), 0.1f));
+            scene.AddShape(new Sphere(Transformation.Translation(new Vec(+0.0f, +0.0f, -0.5f)), 0.1f));
+            scene.AddShape(new Sphere(Transformation.Translation(new Vec(+0.0f, +0.5f, +0.0f)), 0.1f));
 
             // Observer e tracer
             var observer = new OrthogonalProjection(
-<<<<<<< HEAD
-                    transform: Transformation.Translation(new Vec(1f, 0.1f, 0.1f)) * Transformation.RotationY(0)
+                    transform: Transformation.Translation(new Vec(1f, 0.1f, 0.1f)) * Transformation.RotationY(90)
 
-=======
-                    transform: Transformation.Translation(new Vec(1f, 0.1f, 0.1f)) * Transformation.RotationY(90)
->>>>>>> d1430209
                 );
             
-            var image  = new HdrImage(1366, 1366);
+            var image  = new HdrImage(1366, 768);
             var tracer = new ImageTracer(image, observer);
             
             tracer.FireAllRays(scene);
