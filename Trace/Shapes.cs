--- conflicted
+++ resolved
@@ -3,13 +3,9 @@
  |             Released under EUPL-1.2 License
  |                       See LICENSE
  ===========================================================*/
-<<<<<<< HEAD
-=======
 
 using System.Diagnostics;
->>>>>>> 94e6cff2
-
-using System.Diagnostics;
+
 
 namespace Trace;
 
@@ -533,10 +529,10 @@
 
             // 3) Calcola stato “inside” all’inizio (just before tMin)
             Debug.Assert(hitMin != null, nameof(hitMin) + " != null");
-            var t0 = hitMin.T - 1e-4f;
+            float t0 = hitMin.T - 1e-4f;
             var p0 = ray.PointAt(t0);
-            var inF = First.IsPointInternal(p0);
-            var inS = Second.IsPointInternal(p0);
+            bool inF = First.IsPointInternal(p0);
+            bool inS = Second.IsPointInternal(p0);
 
             // 4) Processa il primo evento
             if (isFirstMin) inF = !inF; else inS = !inS;
