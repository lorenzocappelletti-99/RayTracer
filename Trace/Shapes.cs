/*===========================================================
 |                     Raytracer Project
 |             Released under EUPL-1.2 License
 |                       See LICENSE
 ===========================================================*/

namespace Trace;

public abstract class Shape
{
    public Transformation Transformation { get; }

    public Shape(Transformation? transformation = null)
    {
        Transformation = transformation ?? new Transformation();
    }

    /// <summary>
    /// Ensures that the normal is oriented outward relative to the ray.
    /// If dot(normal, rayDir) > 0, the normal points in the same direction
    /// as the ray (backface), so it is inverted.
    /// </summary>
    public Normal OrientedNormal(Point p, Vec rayDir)
    {
        var result = new Normal(p.X, p.Y, p.Z);
        return p.to_vec() * rayDir < 0 ? result : -result;
    }
    
    public abstract Vec2d ShapePointToUV(Point p);
    public abstract HitRecord? RayIntersection(Ray ray);
}

public class Sphere : Shape
{
<<<<<<< HEAD
    public float Radius { get; }

    /// <summary>
    /// Creates an unit‐sphere (radius=1) at the origin, or with an optional
    /// radius and/or transformation.
    /// </summary>
    /// <param name="radius">Sphere radius (default 1.0f).</param>
    /// <param name="transformation">Optional transform (default identity).</param>
    public Sphere(float radius = 1.0f, Transformation? transformation = null)
=======
    public float Radius { get; } = 1.0f;
    
    public Sphere()
    {
    }
    public Sphere(Transformation? transformation = null)
        : base(transformation)
    {
    }
    public Sphere(Transformation? transformation = null, float? radius = 1.0f)
>>>>>>> 01459fab
        : base(transformation)
    {
        Radius = radius;
    }

<<<<<<< HEAD

=======
>>>>>>> 01459fab
    /// <summary>
    /// Maps a point on the unit sphere (local coordinates) to UV texture coordinates.
    /// u in [0,1) is calculated via atan2(y, x), v in [0,1] via acos(z).
    /// </summary>
    // ReSharper disable once InconsistentNaming
    public override Vec2d ShapePointToUV(Point p)
    {
        // atan2 returns an angle in [-π, +π]
        var u = MathF.Atan2(p.Y, p.X) / (2 * MathF.PI);
        if (u < 0)
            u += 1.0f; // remap to [0,1)

        // acos returns an angle in [0, π], so v is in [0,1]
        var v = MathF.Acos(p.Z) / MathF.PI;

        return new Vec2d(u, v);
    }

    public override HitRecord? RayIntersection(Ray ray)
    {
        var localRay = ray.Transform(Transformation.Inverse());

        var origin = localRay.Origin.to_vec();
        var direction = localRay.Direction;

        var a = direction.SqNorm();
        var b = 2 * origin * direction;
        var c = origin.SqNorm() - Radius * Radius;

        var delta = b * b - 4 * a * c;
        if (delta < 0)
            return null;

        var sqrtDelta = MathF.Sqrt(delta);
<<<<<<< HEAD
        var tMin = (-b - sqrtDelta) / (2 * a);
        float tMax = (-b + sqrtDelta) / (2 * a);
=======
        var tMin       = (-b - sqrtDelta) / (2 * a);
        var tMax     = (-b + sqrtDelta) / (2 * a);
>>>>>>> 01459fab

        float firstHit;
        if (tMin > localRay.Tmin && tMin < localRay.Tmax)
            firstHit = tMin;
        else if (tMax > localRay.Tmin && tMax < localRay.Tmax)
            firstHit = tMax;
        else
            return null;

        var localHit = localRay.PointAt(firstHit);

        // Calculate the local normal (flipped if necessary)
        Normal localNormal = OrientedNormal(localHit, localRay.Direction);

        // Compute UV texture coordinates
        Vec2d surfaceUV = ShapePointToUV(localHit);

        // Transform the intersection point and normal back to world space
        Point worldPoint = Transformation * localHit;
        Normal worldNormal = Transformation * localNormal;

        return new HitRecord
        {
            WorldPoint = worldPoint,
            Normal = worldNormal,
            SurfacePoint = surfaceUV,
            t = firstHit,
            Ray = ray,
        };
    }
<<<<<<< HEAD

=======
>>>>>>> 01459fab
}

public class Plane : Shape
{
<<<<<<< HEAD
    /// <summary>
    /// Creates an infinite plane in the XY-plane (Z = 0), optionally transformed.
    /// </summary>
=======
>>>>>>> 01459fab
    public Plane(Transformation? transformation = null)
        : base(transformation)
    {
    }

<<<<<<< HEAD
    public override HitRecord? RayIntersection(Ray ray)
    {
        // 1) Transform the ray into the plane’s local space
        Ray localRay = ray.Transform(Transformation.Inverse());

        // 2) If the ray is parallel to the plane, no hit
        if (MathF.Abs(localRay.Direction.Z) < 1e-5f)
            return null;

        // 3) Compute intersection t with the Z=0 plane: origin.Z + t*dir.Z = 0
        var t = -localRay.Origin.Z / localRay.Direction.Z;

        // 4) Reject if outside the valid t-range
        if (t <= localRay.Tmin || t >= localRay.Tmax)
            return null;

        // 5) Compute the local-space hit point
        var localHit = localRay.PointAt(t);

        // 6) Compute the local normal (±Z) so it always faces the ray
        Normal localNormal = localRay.Direction.Z < 0
            ? new Normal(0f, 0f, 1f)
            : new Normal(0f, 0f, -1f);

        // 7) Map local hit point to UV by frac(x), frac(y)
        float u = localHit.X - MathF.Floor(localHit.X);
        float v = localHit.Y - MathF.Floor(localHit.Y);
        Vec2d uv = new Vec2d(u, v);

        // 8) Transform point and normal back to world space
        Point worldPoint  = Transformation * localHit;
        Normal worldNormal = Transformation * localNormal;

        // 9) Return the fully populated HitRecord
        return new HitRecord(
            worldPoint,
            worldNormal,
            uv,
            t,
            ray
        );
=======
    public override Vec2d ShapePointToUV(Point p)
    {
        return new Vec2d(p.X - (float)Math.Floor(p.X), p.Y - (float)Math.Floor(p.Y));
    }

    /// <summary>
    /// Checks if a ray intersects the plane
    /// Returns a `HitRecord`, or `null` if no intersection was found.
    /// </summary>
    /// <param name="ray"></param>
    /// <returns></returns>
    public override HitRecord? RayIntersection(Ray ray)
    {
        var localRay = ray.Transform(Transformation.Inverse());

        if (Math.Abs(localRay.Direction.Z) < 1E-5) return null;

        var t = -localRay.Origin.Z / localRay.Direction.Z;

        if (t <= localRay.Tmin || t >= localRay.Tmax) return null;

        var localHit = localRay.PointAt(t);

        var localNormal = OrientedNormal(new Point(0.0f, 0.0f, 1.0f), localRay.Direction);

        return new HitRecord
        {
            WorldPoint   = Transformation * localHit,
            Normal       = Transformation * localNormal,
            SurfacePoint = ShapePointToUV(localHit),
            t            = -localRay.Origin.Z / localRay.Direction.Z,
            Ray          = ray,
    };

>>>>>>> 01459fab
    }
}<|MERGE_RESOLUTION|>--- conflicted
+++ resolved
@@ -3,6 +3,8 @@
  |             Released under EUPL-1.2 License
  |                       See LICENSE
  ===========================================================*/
+
+using System;
 
 namespace Trace;
 
@@ -25,14 +27,12 @@
         var result = new Normal(p.X, p.Y, p.Z);
         return p.to_vec() * rayDir < 0 ? result : -result;
     }
-    
-    public abstract Vec2d ShapePointToUV(Point p);
+
     public abstract HitRecord? RayIntersection(Ray ray);
 }
 
 public class Sphere : Shape
 {
-<<<<<<< HEAD
     public float Radius { get; }
 
     /// <summary>
@@ -42,50 +42,34 @@
     /// <param name="radius">Sphere radius (default 1.0f).</param>
     /// <param name="transformation">Optional transform (default identity).</param>
     public Sphere(float radius = 1.0f, Transformation? transformation = null)
-=======
-    public float Radius { get; } = 1.0f;
-    
-    public Sphere()
-    {
-    }
-    public Sphere(Transformation? transformation = null)
-        : base(transformation)
-    {
-    }
-    public Sphere(Transformation? transformation = null, float? radius = 1.0f)
->>>>>>> 01459fab
         : base(transformation)
     {
         Radius = radius;
     }
 
-<<<<<<< HEAD
-
-=======
->>>>>>> 01459fab
     /// <summary>
     /// Maps a point on the unit sphere (local coordinates) to UV texture coordinates.
     /// u in [0,1) is calculated via atan2(y, x), v in [0,1] via acos(z).
     /// </summary>
     // ReSharper disable once InconsistentNaming
-    public override Vec2d ShapePointToUV(Point p)
+    public static Vec2d SpherePointToUV(Point p)
     {
         // atan2 returns an angle in [-π, +π]
         var u = MathF.Atan2(p.Y, p.X) / (2 * MathF.PI);
         if (u < 0)
-            u += 1.0f; // remap to [0,1)
+            u += 1.0f;     // remap to [0,1)
 
         // acos returns an angle in [0, π], so v is in [0,1]
         var v = MathF.Acos(p.Z) / MathF.PI;
 
         return new Vec2d(u, v);
     }
-
+    
     public override HitRecord? RayIntersection(Ray ray)
     {
         var localRay = ray.Transform(Transformation.Inverse());
 
-        var origin = localRay.Origin.to_vec();
+        var origin    = localRay.Origin.to_vec();
         var direction = localRay.Direction;
 
         var a = direction.SqNorm();
@@ -97,13 +81,8 @@
             return null;
 
         var sqrtDelta = MathF.Sqrt(delta);
-<<<<<<< HEAD
-        var tMin = (-b - sqrtDelta) / (2 * a);
-        float tMax = (-b + sqrtDelta) / (2 * a);
-=======
-        var tMin       = (-b - sqrtDelta) / (2 * a);
-        var tMax     = (-b + sqrtDelta) / (2 * a);
->>>>>>> 01459fab
+        var tMin= (-b - sqrtDelta) / (2 * a);
+        var tMax= (-b + sqrtDelta) / (2 * a);
 
         float firstHit;
         if (tMin > localRay.Tmin && tMin < localRay.Tmax)
@@ -119,83 +98,30 @@
         Normal localNormal = OrientedNormal(localHit, localRay.Direction);
 
         // Compute UV texture coordinates
-        Vec2d surfaceUV = ShapePointToUV(localHit);
+        Vec2d surfaceUV = SpherePointToUV(localHit);
 
         // Transform the intersection point and normal back to world space
-        Point worldPoint = Transformation * localHit;
+        Point worldPoint   = Transformation * localHit;
         Normal worldNormal = Transformation * localNormal;
 
         return new HitRecord
         {
-            WorldPoint = worldPoint,
-            Normal = worldNormal,
+            WorldPoint   = worldPoint,
+            Normal       = worldNormal,
             SurfacePoint = surfaceUV,
-            t = firstHit,
-            Ray = ray,
+            t            = firstHit,
+            Ray          = ray,
         };
     }
-<<<<<<< HEAD
-
-=======
->>>>>>> 01459fab
 }
 
 public class Plane : Shape
 {
-<<<<<<< HEAD
-    /// <summary>
-    /// Creates an infinite plane in the XY-plane (Z = 0), optionally transformed.
-    /// </summary>
-=======
->>>>>>> 01459fab
     public Plane(Transformation? transformation = null)
         : base(transformation)
     {
     }
 
-<<<<<<< HEAD
-    public override HitRecord? RayIntersection(Ray ray)
-    {
-        // 1) Transform the ray into the plane’s local space
-        Ray localRay = ray.Transform(Transformation.Inverse());
-
-        // 2) If the ray is parallel to the plane, no hit
-        if (MathF.Abs(localRay.Direction.Z) < 1e-5f)
-            return null;
-
-        // 3) Compute intersection t with the Z=0 plane: origin.Z + t*dir.Z = 0
-        var t = -localRay.Origin.Z / localRay.Direction.Z;
-
-        // 4) Reject if outside the valid t-range
-        if (t <= localRay.Tmin || t >= localRay.Tmax)
-            return null;
-
-        // 5) Compute the local-space hit point
-        var localHit = localRay.PointAt(t);
-
-        // 6) Compute the local normal (±Z) so it always faces the ray
-        Normal localNormal = localRay.Direction.Z < 0
-            ? new Normal(0f, 0f, 1f)
-            : new Normal(0f, 0f, -1f);
-
-        // 7) Map local hit point to UV by frac(x), frac(y)
-        float u = localHit.X - MathF.Floor(localHit.X);
-        float v = localHit.Y - MathF.Floor(localHit.Y);
-        Vec2d uv = new Vec2d(u, v);
-
-        // 8) Transform point and normal back to world space
-        Point worldPoint  = Transformation * localHit;
-        Normal worldNormal = Transformation * localNormal;
-
-        // 9) Return the fully populated HitRecord
-        return new HitRecord(
-            worldPoint,
-            worldNormal,
-            uv,
-            t,
-            ray
-        );
-=======
     public override Vec2d ShapePointToUV(Point p)
     {
         return new Vec2d(p.X - (float)Math.Floor(p.X), p.Y - (float)Math.Floor(p.Y));
@@ -230,6 +156,5 @@
             Ray          = ray,
     };
 
->>>>>>> 01459fab
     }
 }