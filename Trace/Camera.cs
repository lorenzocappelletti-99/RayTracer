namespace Trace;

public interface ICamera
{

<<<<<<< HEAD
=======
    public Ray fire_ray(Vec u, Vec v)
    {
        return new Ray();
    }
>>>>>>> 0ed0a091
    /*
     def fire_ray(self, u, v):
        """Fire a ray through the camera.

        This is an abstract method. You should redefine it in derived classes.

        Fire a ray that goes through the screen at the position (u, v). The exact meaning
        of these coordinates depend on the projection used by the camera.
        """
        raise NotImplementedError(f"Camera.fire_ray(u={u}, v={v}) is not implemented")
     */
}

public class OrthogonalProjection : ICamera
{
    
    /*
     def __init__(self, aspect_ratio=1.0, transformation=Transformation()):
        self.aspect_ratio = aspect_ratio
        self.transformation = transformation

    def fire_ray(self, u: float, v: float) -> Ray:
        origin = Point(-1.0, (1.0 - 2 * u) * self.aspect_ratio, 2 * v - 1)
        direction = VEC_X
        return Ray(origin=origin, dir=direction, tmin=1.0e-5).transform(self.transformation)
     */

}

public class PerspectiveProjection : ICamera
{
/*
 def __init__(self, distance=1.0, aspect_ratio=1.0, transformation=Transformation()):
        self.distance = distance
        self.aspect_ratio = aspect_ratio
        self.transformation = transformation

    def fire_ray(self, u: float, v: float) -> Ray:
        origin = Point(-self.distance, 0.0, 0.0)
        direction = Vec(self.distance, (1.0 - 2 * u) * self.aspect_ratio, 2 * v - 1)
        return Ray(origin=origin, dir=direction, tmin=1.0e-5).transform(self.transformation)
 */
}<|MERGE_RESOLUTION|>--- conflicted
+++ resolved
@@ -2,14 +2,6 @@
 
 public interface ICamera
 {
-
-<<<<<<< HEAD
-=======
-    public Ray fire_ray(Vec u, Vec v)
-    {
-        return new Ray();
-    }
->>>>>>> 0ed0a091
     /*
      def fire_ray(self, u, v):
         """Fire a ray through the camera.
