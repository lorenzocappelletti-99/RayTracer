--- conflicted
+++ resolved
@@ -72,17 +72,6 @@
         // Costruzione della scena
         var scene = new World();
             
-        /*
-        var yellowCheckered = new Material
-        {
-            Pigment = new CheckeredPigment(Color.Yellow, Color.Black, 5)  
-        };
-        var greenCheckered = new Material
-        {
-            Pigment = new CheckeredPigment(Color.Green, Color.Purple)  
-        };
-        */
-        
         var yellowMaterial = new Material
         {
             Pigment = new UniformPigment(Color.Yellow)  
@@ -92,8 +81,6 @@
             Pigment = new CheckeredPigment(Color.Green, Color.Purple)  
         };
             
-        
-        
         // Spheres at the corners (yellow)
         var corners = new[]
         {
@@ -124,23 +111,11 @@
             transformation: Transformation.Translation(new Vec(0, 0.5f,  0)),
             material: checkeredMaterial));
         
-        
         /*
-<<<<<<< HEAD
-        scene.AddShape(new Sphere(
-            radius:0.1f,
-            transformation: Transformation.Translation(new Vec(0f,0.5f,0f)),
-            material: yellowCheckered));
-        
-        //scene.AddShape(new Plane(
-        //    material: greenCheckered));
-        
-=======
         using Stream fileStream = File.OpenRead("output/Demo.pfm");
         var imgMaterial = new Material{Pigment = new ImagePigment(HdrImage.ReadPfm(fileStream))};
 
         scene.AddShape(new Sphere(radius: .2f, material: imgMaterial));
->>>>>>> c823e882
         */
 
         var image  = new HdrImage(parameters.Width, parameters.Height);
