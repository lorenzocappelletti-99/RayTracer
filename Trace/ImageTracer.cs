--- conflicted
+++ resolved
@@ -76,11 +76,6 @@
 
     private static Color Re(World scene, Ray ray)
     {
-<<<<<<< HEAD
-        //tracer.fire_all_rays(lambda ray: WHITE if world.ray_intersection(ray) else BLACK)
-        return scene.ray_intersection(ray) != null ? new Color(.5f, .5f, 0f) : new Color(0.0f, 0.0f, 0.0f);
-=======
         return scene.ray_intersection(ray) != null ? Color.White : Color.Black;
->>>>>>> 2da6ee37
     }
 }