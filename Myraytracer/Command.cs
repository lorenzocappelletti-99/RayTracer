--- conflicted
+++ resolved
@@ -85,12 +85,7 @@
         
         var yellowCheck = new Material
         {
-<<<<<<< HEAD
-            Pigment = new UniformPigment(Color.White),
-            Brdf = new SpecularBrdf()
-=======
             EmittedRadiance = new CheckeredPigment(Color.Yellow, Color.Black)  
->>>>>>> 8870dc41
         };
         var red = new Material
         {
@@ -98,32 +93,22 @@
         };
         var checkeredMaterial = new Material
         {
-<<<<<<< HEAD
-            Pigment = new CheckeredPigment(Color.Green, Color.Purple)  ,
-            Brdf = new DiffusiveBrdf()
-=======
             EmittedRadiance = new CheckeredPigment(Color.Green, Color.Purple)  
->>>>>>> 8870dc41
         };
 
         var bluecheck = new Material()
         {
-<<<<<<< HEAD
-            Pigment = new CheckeredPigment(Color.Blue,Color.Black),
-            Brdf = new DiffusiveBrdf()
-=======
             EmittedRadiance = new CheckeredPigment(Color.Blue,Color.Black)
->>>>>>> 8870dc41
         };
 
         scene.AddShape(new Sphere(
-            radius: 0.2f,
+            radius: 0.1f,
             transformation: Transformation.Translation(new Vec(-1.5f, 0, 0f)),
             material: checkeredMaterial));
         
         scene.AddShape(new Sphere(
-            radius: 0.2f,
-            transformation: Transformation.Translation(new Vec(-1f, 1f, -.2f)),
+            radius: 0.1f,
+            transformation: Transformation.Translation(new Vec(-0.9f, 1f, 0.5f)),
             material: yellowCheck));
         
         scene.AddShape(new Plane(
@@ -136,9 +121,8 @@
 
         var image = new HdrImage(Width, Height);
         var tracer = new ImageTracer(image, Camera);
-        var renderPath = new PathTracer(scene);
-        //var render = new FlatRenderer(scene);
-        tracer.FireAllRays(scene, renderPath.Render);
+        var render = new FlatRenderer(scene);
+        tracer.FireAllRays(scene, render.Render);
 
         using var pfmStream = new MemoryStream();
         image.WritePfm(pfmStream);
