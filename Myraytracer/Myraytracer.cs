﻿/*===========================================================
 |                     Raytracer Project                    
 |             Released under EUPL-1.2 License               
 |                       See LICENSE                        
 ===========================================================*/

using Trace;

namespace Myraytracer
{
    internal static class Program
    {
        private static void Main(string[] args)
        {
            if (args.Length == 0 || args[0].Equals("help", StringComparison.OrdinalIgnoreCase))
            {
                Console.WriteLine("Usage:");
                Console.WriteLine("  dotnet run demo                -> run demo");
                Console.WriteLine("  dotnet run pfm2png [options]   -> convert PFM to PNG");
                Console.WriteLine("  dotnet run help                -> show this message");
                return;
            }
            
            // Se non ci sono argomenti, o il primo è "demo", eseguo la demo scene→PFM
            if (args[0].Equals("demo", StringComparison.OrdinalIgnoreCase))
            {
                RunDemoScene();
                return;
            }

            // Altrimenti provo a fare la conversione PFM→PNG con la classe Parameters
            if (args[0].Equals("pfm2png", StringComparison.OrdinalIgnoreCase))
            {
                try
                {
                    var parameters = new Parameters();
                    parameters.ParseCommandLine(args);

                    Console.WriteLine($"PFM File: {parameters.InputPfmFileName}");
                    Console.WriteLine($"Factor: {parameters.Factor}");
                    Console.WriteLine($"Gamma: {parameters.Gamma}");
                    Console.WriteLine($"Output File: {parameters.OutputPngFileName}");

                    using Stream fileStream = File.OpenRead(parameters.InputPfmFileName);
                    HdrImage.write_ldr_image(
                        fileStream,
                        parameters.OutputPngFileName,
                        parameters.Gamma,
                        parameters.Factor
                    );

                    Console.WriteLine("Conversion completed successfully.");
                }
                catch (Exception ex)
                {
                    Console.WriteLine($"Error during conversion: {ex.Message}");
                }
            }
        }

        /// <summary>
        /// Builds a demo scene of spheres and writes it to "myNewFile.pfm".
        /// </summary>
        private static void RunDemoScene()
        {
            Console.WriteLine("Running demo scene and writing PFM file...");

            var scene = new World();
            
            scene.AddShape(new Sphere(0.1f, Transformation.Translation(new Vec(+0.5f, +0.5f, +0.5f))));
            scene.AddShape(new Sphere(0.1f, Transformation.Translation(new Vec(-0.5f, +0.5f, +0.5f))));
            scene.AddShape(new Sphere(0.1f, Transformation.Translation(new Vec(-0.5f, -0.5f, +0.5f))));
            scene.AddShape(new Sphere(0.1f, Transformation.Translation(new Vec(+0.5f, -0.5f, +0.5f))));
            scene.AddShape(new Sphere(0.1f, Transformation.Translation(new Vec(+0.5f, +0.5f, -0.5f))));
            scene.AddShape(new Sphere(0.1f, Transformation.Translation(new Vec(-0.5f, +0.5f, -0.5f))));
            scene.AddShape(new Sphere(0.1f, Transformation.Translation(new Vec(-0.5f, -0.5f, -0.5f))));
            scene.AddShape(new Sphere(0.1f, Transformation.Translation(new Vec(+0.5f, -0.5f, -0.5f))));
            scene.AddShape(new Sphere(0.1f, Transformation.Translation(new Vec(+0.0f, +0.0f, -0.5f))));
            scene.AddShape(new Sphere(0.1f, Transformation.Translation(new Vec(+0.0f, +0.5f, +0.0f))));


            // Observer e tracer
<<<<<<< HEAD
            var observer = new PerspectiveProjection(
                    transform: Transformation.Translation(new Vec(1f, 0.0f, 0.0f))
=======
            var observer = new OrthogonalProjection(
                    transform: Transformation.Translation(new Vec(-1f, 0f, 0f)) * Transformation.RotationY(90)
>>>>>>> 67dd284d
                );
            
            var image  = new HdrImage(1366, 768);
            var tracer = new ImageTracer(image, observer, scene);
            
            tracer.FireAllRays();

            // Scrivo il file PFM
            var filePath = "myNewFile.pfm";
            using var fs = File.Create(filePath);
            image.WritePfm(fs);

            Console.WriteLine($"Demo scene written to {filePath}");
        }
    }
}<|MERGE_RESOLUTION|>--- conflicted
+++ resolved
@@ -67,32 +67,28 @@
 
             var scene = new World();
             
-            scene.AddShape(new Sphere(0.1f, Transformation.Translation(new Vec(+0.5f, +0.5f, +0.5f))));
-            scene.AddShape(new Sphere(0.1f, Transformation.Translation(new Vec(-0.5f, +0.5f, +0.5f))));
-            scene.AddShape(new Sphere(0.1f, Transformation.Translation(new Vec(-0.5f, -0.5f, +0.5f))));
-            scene.AddShape(new Sphere(0.1f, Transformation.Translation(new Vec(+0.5f, -0.5f, +0.5f))));
-            scene.AddShape(new Sphere(0.1f, Transformation.Translation(new Vec(+0.5f, +0.5f, -0.5f))));
-            scene.AddShape(new Sphere(0.1f, Transformation.Translation(new Vec(-0.5f, +0.5f, -0.5f))));
-            scene.AddShape(new Sphere(0.1f, Transformation.Translation(new Vec(-0.5f, -0.5f, -0.5f))));
-            scene.AddShape(new Sphere(0.1f, Transformation.Translation(new Vec(+0.5f, -0.5f, -0.5f))));
-            scene.AddShape(new Sphere(0.1f, Transformation.Translation(new Vec(+0.0f, +0.0f, -0.5f))));
-            scene.AddShape(new Sphere(0.1f, Transformation.Translation(new Vec(+0.0f, +0.5f, +0.0f))));
-
+            // Le tue 10 sfere traslate
+            scene.AddShape(new Sphere(Transformation.Translation(new Vec(+0.5f, +0.5f, +0.5f)), 0.1f));
+            scene.AddShape(new Sphere(Transformation.Translation(new Vec(-0.5f, +0.5f, +0.5f)), 0.1f));
+            scene.AddShape(new Sphere(Transformation.Translation(new Vec(-0.5f, -0.5f, +0.5f)), 0.1f));
+            scene.AddShape(new Sphere(Transformation.Translation(new Vec(+0.5f, -0.5f, +0.5f)), 0.1f));
+            scene.AddShape(new Sphere(Transformation.Translation(new Vec(+0.5f, +0.5f, -0.5f)), 0.1f));
+            scene.AddShape(new Sphere(Transformation.Translation(new Vec(-0.5f, +0.5f, -0.5f)), 0.1f));
+            scene.AddShape(new Sphere(Transformation.Translation(new Vec(-0.5f, -0.5f, -0.5f)), 0.1f));
+            scene.AddShape(new Sphere(Transformation.Translation(new Vec(+0.5f, -0.5f, -0.5f)), 0.1f));
+            scene.AddShape(new Sphere(Transformation.Translation(new Vec(+0.0f, +0.0f, -0.5f)), 0.1f));
+            scene.AddShape(new Sphere(Transformation.Translation(new Vec(+0.0f, +0.5f, +0.0f)), 0.1f));
 
             // Observer e tracer
-<<<<<<< HEAD
-            var observer = new PerspectiveProjection(
-                    transform: Transformation.Translation(new Vec(1f, 0.0f, 0.0f))
-=======
             var observer = new OrthogonalProjection(
-                    transform: Transformation.Translation(new Vec(-1f, 0f, 0f)) * Transformation.RotationY(90)
->>>>>>> 67dd284d
+                    transform: Transformation.Translation(new Vec(1f, 0.1f, 0.1f)) * Transformation.RotationY(90)
+
                 );
             
             var image  = new HdrImage(1366, 768);
-            var tracer = new ImageTracer(image, observer, scene);
+            var tracer = new ImageTracer(image, observer);
             
-            tracer.FireAllRays();
+            tracer.FireAllRays(scene);
 
             // Scrivo il file PFM
             var filePath = "myNewFile.pfm";
